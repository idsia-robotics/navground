/**
 * @author Jerome Guzzi - <jerome@idsia.ch>
 */

#include "navground/sim/state_estimations/sensor_combination.h"

#include "navground/sim/agent.h"
#include "navground/sim/world.h"
#include "navground/sim/yaml/world.h"

namespace navground::sim {

Sensor::Description SensorCombination::get_description() const {
  Description desc;
  for (const auto &sensor : _sensors) {
    desc.merge(sensor->get_description());
  }
  return desc;
}

void SensorCombination::update(Agent *agent, World *world,
                               EnvironmentState *state) {
  for (const auto &sensor : _sensors) {
    sensor->update(agent, world, state);
  }
}

void SensorCombination::prepare(Agent *agent, World *world) {
  for (auto &sensor : _sensors) {
    sensor->prepare(agent, world);
  }
<<<<<<< HEAD
=======
  Sensor::prepare(agent, world);
>>>>>>> 50e76a53
}

void SensorCombination::encode(YAML::Node &node) const {
  for (const auto &sensor : _sensors) {
    node["sensors"].push_back(
        *std::static_pointer_cast<StateEstimation>(sensor));
  }
}

void SensorCombination::decode(const YAML::Node &node) {
  _sensors.clear();
  if (node["sensors"]) {
    auto candidates =
        node["sensors"].as<std::vector<std::shared_ptr<StateEstimation>>>();
    for (const auto &se : candidates) {
      if (auto sensor = std::dynamic_pointer_cast<Sensor>(se)) {
        _sensors.push_back(sensor);
      }
    }
  }
}

const std::string SensorCombination::type =
    register_type<SensorCombination>("Combination");

} // namespace navground::sim<|MERGE_RESOLUTION|>--- conflicted
+++ resolved
@@ -29,10 +29,7 @@
   for (auto &sensor : _sensors) {
     sensor->prepare(agent, world);
   }
-<<<<<<< HEAD
-=======
   Sensor::prepare(agent, world);
->>>>>>> 50e76a53
 }
 
 void SensorCombination::encode(YAML::Node &node) const {
