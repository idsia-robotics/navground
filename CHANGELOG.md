# Changelog

## [0.7.0] unreleased

### Fixed

- `Twist3` constructor.
- `FourWheelsOmniDriveKinematics` mapping between wheel speeds and twist. 
- `core.Neighbor.load, `sim.Wall.load`, and `sim.Obstacle.load` now work as expected.
<<<<<<< HEAD
=======
- Fixed calling `class_type` on a Python register. This make `help(...)` works again when called on classes that have a register. 
- Fixed type hints errors.
>>>>>>> ea841d72

### Added
- World and scenario property `ignore_collisions` to ignore collisions between any entity.
- Entity (agents, obstacles, walls) property `ignore_collisions` to ignore collisions for a specific entity.
- Additional type of object accepted by the `echo` command.
- Exposed `Entity.reset_uid` in Python.
<<<<<<< HEAD


=======
- Branch name to build infos (concatenated to the output of `git describe`).
- Added several type aliases.
- Added added `mypy` tests for `navground_core_py`, `navground_sim_py`, `navground_examples_py`, and `navground_minimal_plugin_py`.

### Changed
- Upgraded to Pybind11 v3. Among others changes, this brings more accurate type hints. For example, methods that accept a C++ float, are now annotated to accept `typing.SupportsFloat`. This requires users to change the type annotation in their code if they are overriding navground methods (only relevant for static type checking, has no impact when executing the code).
	- Replaced `py::enum_` with `py::native_enum` (a subclass of Python native enums `enum.Enum`).
	- Updated stubs.
- Added methods `BoundingBox.bounds` and `World.bounds` that replace functions in `navground.sim.bounds`.
- `core.FloaType` is now configured at build time and can be used as a type alias.
- Replaced `super().__init__(...)` with `Base.__init__(self, ...)` for classes that inherit from a Python trampoline, as specified by Pybind11 (https://pybind11.readthedocs.io/en/stable/advanced/classes.html)
- Added Python 3.14 and updated dependencies:
	- argparse v3.2
  - eigen v5.0.0
  - geos 3.14.1
  - hdf5 1.14.6
  - highfive 3.2.0
>>>>>>> ea841d72

### Removed

- `navground_utils`
- `navground.sim.bounds`
- `SensorCombination` (deprecated in 0.5)

## [0.6.0] 2026-06-07

In this release we add two components (`Marker` sensor, `Bicycle` kinematics), a new base class for behaviors that are evaluated jointly (e.g., centralized controllers), dynamic attributes for agents and worlds (which are similar to properties but are not defined in advance), and several methods related to bounding boxes.

We partially expose samplers to Python: it is now possible to load them from YAML and query them to generate values. We also implement a few new samplers (`uniform_size` and `permutation` for lists, `binary` for numbers, `normal_2d` for vectors). It is now possible to manipulate groups of scenarios in Python.

The treatment of targets' spatial and angular components is now symmetric.
We can now set specific and default configurations for rendering worlds 
We also fix few errors and implemented a more solid registration of Python properties. 

### Added

- Added `Marker` sensor.
- Added `include_{x|y}` options to `Discs` sensor.
- Added  `load_sensor` to load a `sim.Sensor` (instead of a `sim.StateEstimation`).
- Added `background_extras` to render functions to render svg elements behind the world.
- Now rendering decorations support an additional `world` argument.
- Added conversion between `BoundingBox` and tuple.
- Added `BoundingBox` modifiers.
- Added picking support to `BoundingBox`.
- Added dynamic attributes to `Agent` and `World`.
- Added `record_scenario_properties` to `Experiment` to record (sampled) scenario properties as world attributes.
- Added keyword argument `include_properties_of` for registered classes (`__init_subclass__`) to include properties defined by a superclass.
- Added Python methods `Sensor.get_field_name` and `Sensor.get_or_init_buffer`.
- Added `register_abstract_type` to register abstract subtypes name and properties without registering a factory method.
- Added `BehaviorGroupMember`, an abstract `Behavior` subclass that delegates the computation of commands to their group (`BehaviorGroup`).
- Added `Bicycle` kinematics.
- Added `Target` angular direction.
- Added additional `Behavior` target helpers and extended `ignore_tolerance` argument to existing helpers: the treatment of the angular and planar components is now symmetric.
- Added (limited) Scenario accessors to property samplers.
- Enabled explicitly setting properties type name in Python.
- Added world-specific and default rendering configuration, which provides defaults for all rendering functions. This way, e.g., a scenario can specify world-specific extra for the worlds it creates.
- Added `World._repr_svg_` to implicitly display worlds as SVG in jupyter.
- Optional wait time[s] at waypoints for task `Waypoints`. 
- Added `probabilites` parameter to `choice` sampler
- Added `binary`, `normal_2d`, permutation`, and `uniform_size` samplers.
- Exposed (property) samplers in Python and in the CLI (`echo`, `sample`, and `validate`). 
- Exposed agent samplers in Python.
- Added a tutorial on attributes and another on samplers.
- Added argument `keep` to `Sampler::reset` to separate resetting samplers applied to groups of agents (`keep=false`) from samplers applied to the whole scenario (`keep=true`). 

### Fixed

- Fixed an error that wrongly marked `Direction` task as done.
- Fixed typo in wall-disc collision computation.
- Fixed `dtype` comparison to use `equal` instead of `is`.
- Fixed documentation errors.
- Fixed YAML serialization of `std::vector<bool>` which caused empty list to be serialized as a null node instead of an empty list.
- Fixed pickle protocol that linked `__dict__` to the original value.
- Fixed bug that caused Python (registered) properties of type `Vector2` to be
  configured as type `list[float]` instead, and similar mismatches between list of numbers.
- Fixed a bug that caused deterministic samplers of scenario properties to reset when initializing new worlds.

### Changed

- Now `Behavior::check_if_target_satisfied` returns `false` is the target direction is defined and target speed is not zero.
- Split the initialization of a world by a scenario in two steps: `Scenario::init_world()` and `Scenario::apply_inits()`. This way, the specialized `init_world` can create entities that are accessible by the initializers. Users should normally call `make_world`, which performs these two steps automatically.
- Initializers and groups are now private members of a `Scenario` that can be manipulated using accessors.
- PySensor is now registered as "Sensor".
- `Behavior::get_target_distance` returns now a float (vs `std::optional`), returning when previously it would return `std::nullopt`.
- Targets are now recorded as a 16 dimensional vector; reading older recording is still supported.
- Modified Scenario decoder so that it first tries to decode a properties and only after it fails, it decodes a sampler. This way, scenarios with properties that have no or const samplers are encoded using the property value, which can be changed with the accessors. For properties with non-const samplers, the encoded values still reflects the sampler value, not the property value.
- In Python, the argument of registered properties setters are now coerced by default. You can disable it by exporting `NAVGROUND_DISABLE_PY_PROPERTY_COERCION`. The return type of the generic `get` method is also coerced: when a conversion is not possible, it returns the default value. This ensure that properties in YAML representation always have the correct types. Supported conversions are:
	- between scalar numerical types (float, int, bool) and between the relative vector types,
	- between a list of two numbers and a vector.

## [0.5.2] 2025-04-30

Fixes few more bugs

### Fixed

- Fixes repetition in `plot_world`
- Fixes stopping criteria in `DirectionTask` 
- Fixes computing collisions between walls and agents 

### Changed

- `Behavior.check_if_target_satisfied` now returns false when target direction is defined and target speed is not zero.

## [0.5.1] 2025-02-28

Fixes few bugs went unnoticed when releasing 0.5.0. 

### Fixed

- Fixed typo in `plot_world`
- Fixed notebook `running_an_experiment_no_hdf5.ipynb`
- Fixed `LidarScan` import

## [0.5.0] 2025-02-28

In this release we add support for multiple state estimations, something that previously had limited support through `SensorCombination` (limited to sensors and not exposed to samplers). We keep backward-compatibility in the API and YAML: we can still configure agents to use a single state estimation using the old API and keywords. Agents with multiple state estimations evaluate them in constant order: subsequent state estimations evaluations have access to the state written by the previous state estimations. For example, we can use this to add noise to an otherwise perfect sensor or to combine the perception of two sensors into an higher level state estimation, like `LocalGridMap` does with odometry and lidar scans.

The second small but important addition are `prepare/close` virtual methods (called when a simulation starts and finishes) to `Behavior`, `StateEstimation`, and `Task`. The later two classes already had `prepare` but missed `close`. Users can specialize these methods to setup/teardown their classes after being initialized, for example to load a resource whose path is exposed as YAML property (i.e., only filled after initialization), or to setup coordination between group of objects, like when registering behaviors to a centralized group behavior to be evaluated at once for all agents.

The last set of important changes are structural: we moved packages to separate repositories to keep the focus on the navground libraries and CLI, which we are also the being tested and documented; we switched from push to pull-request & merge to update the main branch, running smoke tests before merging; and we now support building separated installers for `navground_core` and `navground_sim` and wheels for `navground_core_py` and `navground_sim_py`.


### Added

- Added `bidirectional` property to `Corridor` scenario to select unidirectional or bidirectional flows.
- Added virtual methods `prepare` and `close` to `Behavior`
- Added virtual method `close` to `StateEstimation`, `Task` and `World`
- Added tests and cpack and/or wheels to `navground_{core,sim,core_py,sim_py,examples,examples_py,minimal_plugin_cpp,minimal_plugin_py`.
- Added options to `python_install_namespace_package` to overwrite `setup.cfg`.
- Added wheel build/install to `python_install_namespace_package`.
- Added source dependencies to `generate_docstrings` to avoid rebuilding docstrings.h.
- Added "--version" to Python CLI.
- Added several methods/properties to Python `BoundingBox` wrapping `geos::geom::Envelope` methods: `__eq__`, `__hash__`, `contains`, `covers`, `distance`, `expand_by`, `expand_to_include`, `intersection`, `intersects`, `translate`, `height` , `width`.
- Added methods `get_buffer` and `get_number_of_items` to `Dataset`.
- Added options to `WaypointTask`: goal orientations and specific tolerances for different waypoints.
- Added task `GoToPose` as simplified interface to a `Waypoint` task with a single waypoint.
- Added argument `plot_last_pose` to `plot_trajectory` to force plotting the last pose.
- Added `zorder` argument to `plot_agent`, `plot_world`, `plot_trajectory` and `plot_run`.
- Added `velocity_arrow_alpha` in `plot_agent`.
- Added `angular_speed_tolerance` to `Controller`.

### Fixed

- Fixed version returned by C++ CLI.
- Fixed `Behavior::feasible_speed` and `Behavior::feasible_angular_speed`to clamp between `[-max, max]` (vs previous `[0, max]`).

### Changed

- Moved calling `world->prepare` from experiment to experimental run.
- Switched from a single to a sequence of state estimations. Single state estimation are still supported (YAML and API).
- Deprecated `SensorCombination`
- Renamed `velocity_arrow_color` to `velocity_arrow_edge_color` in `plot_agent`.
- `Controller::is_still` now uses `Behavior::is_stopped`.
- `Behavior::is_stopped` is now public and exposed to Python.
- In `Agent::prepare`, we now set the behavior pose and twist too.


### Removed

- Moved `navground_ros` and `navground_msgs` to their [own repository](https://github.com/idsia-robotics/navground_ros). 
- Moved `navground_coppeliasim` to its [own repository](https://github.com/idsia-robotics/navground_coppeliasim). 

## [0.4.0] 2025-02-11

This is the first release that includes binary installation packages for the navground C++ library. To support them, we slightly modified how we build the project. In particular, we added directories `distribution/{core|sim}` to build installers using `CPack` (C++) and `setuptools` (Python). 

Using the updated workflow, we still release self-contained wheels on PyPi, to which we add 

- DEB packages in Linux, an installer package for macOS, and a NSIS installer for Windows to install the C++ library (both core and sim);
- Python wheels to install a Python packages that loads shared libraries from the installed distribution, instead of containing all shared libraries like the versions available on PyPi. Users should install one of these wheels if they want to build C++ plugins against the released C++ library and use them from Python.

### Fixed

- Fixed several warnings raised by all tested C++ compilers (clang, gcc, msvc).
- `navground_sim_py`: moved importing dependency inside functions to allow executing `navground_py` without installing extra dependencies.

### Added

- Added packages `navground_minimal_{cpp|py}_plugin` with a minimal skeleton to write, build, install, and distribute a plugin (in this case a `Behavior`).
- Added docker files that install navground using the latest release.
- Added support to uniform samplers of type `Vector2` in `navground_sim`.
- Added option to `navground_{core|sim}` `CMakeLists.txt` to build executables.
- Added options to `navground_{core|sim}_py` `CMakeLists.txt` to install Python files and build python extension in custom directories.

### Changed

- Adapted `navground_{core|sim}{_py}` `CMakeLists.txt` to support inclusion in other projects. Added projects' version which are used, when building the projects, as a fallback when git is not available. Increased the required cmake version to 3.17.
- Restructured release workflow, splitting it in several workflow to be called from main workflow.
- Moved plugins to separate sub-directory in `navground_examples_cpp`.
- Added support in `navground_{core|sim}_py` to include DLL directories in Windows by exporting `NAVGROUND_DLL_PATH`: we don't need to copy shared libraries inside the Python package anymore.
- Moved `plugins.dsv` from `navground_core` to packages installing plugins. `navground_core` still exports a default `NAVGROUND_PLUGINS_PREFIX` set to the location where it is installed but now plugins packages can add the path where they are installed too if `ament_cmake` is available.
- Added `from __future__ import annotations`

## [0.3.5] 2025-02-03

This patch release corrects the documentation on custom YAML conversions.

### Fixed

- `Scenario::add_init` does not anymore overwrite initializers added with `Scenario::set_init`.
- `Agent::idle` now check that the behavior has no valid target.
- `Controller` invalidate the behavior target at the end of a move action.
- Corrected guide about custom YAML conversion in Python.
- Exposed all virtual methods in the trampoline `PySensor`.

### Added

- Added an example of custom YAML conversion in Python.
- Added `Behavior::has_target`

## [0.3.4] 2025-01-09

This patch release adds a few arguments to Navground CLI and fixes some issues when running an experiment over multiple processes.

### Added

- In `run`, added optional argument `--save_directory` that overrides the experiment config.
- In `run`, `sample`, `echo`, and `record_video`, added optional argument `--chdir` that changes the working directory to the parent of the file that is being loaded. This enable to specified file paths in the file fields that are relative to the path. 
- lua function `simNavground.dump`
- Added run callbacks to `Experiment` pickling.
- Added `Buffer::get_typed_ptr`

### Fixed

- `Experiment.run_mp` now load the plugins in every process, not just the main one.
- `Experiment.run_mp` now works with `multiprocess` when we need a queue.
- Kinematics default values in `navground_coppeliasim`
- Corrected order of `collisions` and `safety_violation` in Python `RecordConfig` constructor (and pickle).

### Changed

- `World::update` now first updates the state of all agents and then the control of all the agents. This simplifies using coupled/centralized behaviors because, at the time of the first agent behavior update, the state of all the other behaviors is already up-to-date.

## [0.3.3] 2024-16-12

This patch release adds more support for Python `Scenario` initializers and fixes few bugs.

### Added

- Experiments now pickle Python probes too.
- Scenarios now pickle Python initializers too. For this, `Scenario` gets a `__dict__` too.
- Added several accessors to `Scenario` groups and inits.
- Exposed `Experiment::RunConfig` to Python

### Fixed

- Corrected single run case in `plot_runs`
- `Experiment.add_group_record_probe` and `Experiment.add_record_probe` have now types that are coherent with accepting factories and do not requires `factory.dtype` anymore, instead reading it from instances once created.
- Fixed `Behavior::get_target_direction` in absolute frame.

### Changed

- `Behavior::get_efficacy` now returns 0 when the target velocity is null.
- `Scenario` inits are now stored as a string-keyed map. `Scenario::add_init` accepts the same argument, creating and returning an incremental (string) key.


## [0.3.2] 2024-29-11

Patch release to fix a bug in `PathTask`.

### Added

- `DummyBehavior` can now be configured to use any `EnvironmentState` to favor its usage to test arbitrary state estimations.

### Fixed

- Fixed an error in `PathTask` and added a warning when `shapely` is not installed.

## [0.3.1] 2024-29-11

Patch release that remove deprecated type hints and add support for the recently released version 2 of moviepy.

### Added

- Added support for latest numpy and moviepy.

### Fixed

- Updated type hints to removed deprecated `typing` import and resolved all errors reported by `mypy --strict` and `ruff` with `flake8-pep585` and `pyupgrade`.
- Fixed that `navground_py schema sim` outputted a schema without registered core classes by moving static definitions of registers to separate cpp files.
- Fixed `--register` argument of `navground_py schema`.
- Fixed `use_python` which relied on specific Python base classes (removed in v0.3); we now look for the presence of Python methods (i.e., variables with a `__code__` attribute).

### Changed

- `navground.sim.pyplot_helpers.plot_runs` now hides the axis by default.
- Modified `navground.core.property to use `typing.get_type` instead of eval.

## [0.3.0] 2024-26-11

This release improves usability when extending navground with new components and when validating code:
- we documented all protected virtual methods that are meant to be overriden by sub-classes,
- we simplified and documented how to register a new component,
- we added (JSON-) schemas for all YAML representations and CLI commands to validate YAML string/files.

### Added

- Exposed and documented all virtual methods meant to be specialized in `Python` , in particular all the different sub-methods of `Behavior::compute_cmd`
- Added `core::PI`, `core::HALF_PI` and `core::TWO_PI`
- Added `EnvironmentState` constructor to Python
- Added optional argument to force `Behavior::compute_cmd` to output feasible commands.
- Added `Task::log_event` to simplify sub-classing tasks.
- Added optional arguments to `HasRegister<T>::register_type` to register properties and YAML schema.
- Added build-time information to sim/core libraries and plugins. Libraries now expose when they where built, with which configuration (for now just which floating-point type), and from which git commit. Libraries and plugins now expose also the list of dependencies (limited to navground libraries), with build-time information and load-time information, to check if library/plugins are using newer versions of the navground libraries than the version they where compiled against.
- Added `Scenario::make_world` and `Scenario::bounding_box`
- Added custom svg renderers and support to render quadrotors and robomasters
- Added `start_angle` and `fov` to lidar sensing state
- Added a background doc on the difference between getting a reference or a copy from Pybind11.
- Added doc guides on how to extend navground
- Documented all currently implemented components with videos and examples

### Fixed

- Resolved missing references in the docs, adding also `intersphinx_mapping`.
- Fixed `Behavior::compute_cmd` in case of no target: now calls `cmd_twist_towards_stopping` instead of returning zero.
- `sim.Dataset.push` now accepts different types of scalars without losing precision
- `MotorPIDModulation` now requires `DynamicTwoWheelsDifferentialDriveKinematics`.
- Python navground properties now correctly infer and pass down the correct type and on the C++ side, setters also respect the type.
- Fixed missing arguments and references in the docs.

### Changed

- Restructured the docs (all components have their own file now)
- Renamed `Sensor::prepare` to `Sensor::prepare_state`
- Renamed `Experimental::get_duration_ns` to `Experimental::get_duration`
- Renamed `ExperimentalRun::get_duration_ns` to `ExperimentalRun::get_duration`
- Refactored `pyplot_helper` to increase code reuse.
- The (agent) controller now evaluates the behavior even when no action is active. This enable an (agent) task to operate on behavior targets without passing through the controller.
- Simplified Python interfaces of `core.Buffer`, `core.SensingState`, `sim.Dataset`, and `sim.ExperimentalRun.add_record`: they now group together constructors/methods by accepting optional arguments.  
- `Pose` integration is now exact (i.e., along arc of circles instead of line segments)
- `WheeledKinematics` is now a pure abstract class that adds few interfaces converting twists to wheel speeds but no data. `TwoWheelsDifferentialDriveKinematics` and `FourWheelsOmniDriveKinematics` get their own `wheel_axis` member (renamed from `axis`)
- `Kinematics::get_max_speed` is now virtual while `Kinematics::is_wheeled` is still virtual but no more pure.
- In C++, registered classes get automatically overridden `get_type` and `get_properties`. Replaced static members `type` and `properties` with methods `HasRegister<T>::get_type<C>` and `HasRegister<T>::get_properties<C>`.
- Replaced ``make_property` with several overloads of `Property::make` to simplify defining properties from class methods.
- Refactored the implementation of Python components (behaviors, kinematics, ...) between C++ (Pybind11) and Python
   - replaced Python-defined base-classes with richer Pybind11 base classes
      - added `__init_subclass__` to enable autoregistration
      - pickle protocol uses `__dict__` when available
   - added `<Component>.load` and `<Component>.dump` from Pybind11
   - moved `load_<component>` and `dump` to Python 
   - added `property.py` and `schema.py` with helper methods for registration
- Added Python YAML APIs for `Wall`, `Obstacle`, `Line`, `Disc`, and `Neighbor`.
- Added YAML schema generation and validation as API and CLI (`schema` and `validate`). To support operating with schemas on Python, we added `PyYAML` as required dependency.
- Simplified and uniformed the interfaces of `Scenario::Group` and `Scenario::Init` to use optional seeds as arguments.
- Refined the error models in `OdometryStateEstimation`
- `ExperimentalRun` now stores all fields of target except paths and record the agent own sensing state, not just external sensors. `ExperimentalRun` and `RecordedExperimentalRun`,  `go_to_step` can now set target and sensing state.
- `Agent::update` now uses `Kinematics::feasible_from_current` to compute feasible commands and  check if the agent is stuck only after evaluating the behavior.
- `Agent` exposes `Controller::speed_tolerance` (also as YAML field)
- In most examples in the docs, we now generate the output automatically (like schemas and CLI commands)
- New types of `EnvironmentState` can be now defined (also) in Python.
- Updated Python stubs

### Removed

- Removed `Frame` argument from `Behavior::compute_cmd` (virtual) sub-methods: they are now free to compute a command in any frame. `Behavior::compute_cmd` takes now care of returning a command in the requested frame. 


## [0.2.2] - 2024-07-11

### Added

- Added to `core::Pose2` methods related to rigid transform.
- Exported `NAVGROUND_USES_DOUBLE` cmake option.

### Fixed

- Python plugins are now correctly loaded in the CLI.
- Fixed errors in the documentation.

### Changed

- Separated `Vector2Like` and `Vector2` in the Python stubs

### Removed


## [0.2.1] - 2024-05-11

### Added

- `get_step_to_collision` method to `ExperimentalRun` and `RecordedExperimentalRun`

### Fixed

- The scenario YAML encoding now uses the walls schema like the decoder, and not the line schema.

- Installing `navground_{core|sim}_py` without `ament` now include packages files. 

- `Dataset::as_tensor` now returns a tensor view and no more a copy.

### Changed

- It is now possible to set the stroke color of the Agents' SVG via a decorator.

### Removed


## [0.2.0] - 2024-29-10

### Added

- Targets now have an optional path to follow to reach a pose or position. Behaviors support this path be defining a new virtual method `cmd_twist_along_path` whose default implementation is a form of carrot planner that uses two new parameters `path_tau` (over which time length to converge to the path), and `path_look_ahead` (how far ahead to look when following the path). The equivalent controller actions now have an additional parameter `along_path`.

- Added `PathTask` Python class to follow a path composed by a list of points.

- Behaviors can now overwrite a new virtual method `cmd_twist_towards_pose` to implement more specific control strategies to reach a pose. The default implementation moves straight to the pose and then rotates in place.

- Added functions `to_{relative|absolute}_point` to `core/common.h` to convert the frame of reference of points (not just vectors).

- Exposed additional `core/common.h` functions to Python

- `Buffer` exposes the stride of their multi-dimensional arrays.

- Added `name` to prefix all fields of the data updated by a `Sensor`

- Added wheels for Python 3.13

- Added `no-plugins` option to the CLI commands to disable loading plugins.

- Added `echo` command to load from YAML and then print the YAML representation of an object.

- Added `plugins` command to list loaded plugins.

- Added `OdometryStateEstimation` sensor.

- Added simple `LimitTwistModulation` modulation to clip the twist command.

- Added manual control mode using `follow_manual_command`: the controller will ignore the actual behavior and return the manual command.
### Fixed

- Resetting a sampler with `once=true` now correctly sets its index to 0.

- Recording keys associated to agents (for tasks and sensing) do now correctly make use of the config `use_agent_uid_as_key`.

### Changed

- Renamed `normalize` to `normalize_angle`

- All kinematics now have default values in their constructors and uses infinite to represent unconstrained values, like, e.g., maximal angular speed. Negative values are also interpreted as unconstrained.

- `TwoWheelsDifferentialDriveKinematics` now supports additional (control) limitation in angular, forward and backward speed. It also supports moving backwards, although it is disabled by default for back compatibility.

- Removed const-ness from `Task::prepare` 

- Removed const-ness from `StateEstimation::prepare` and `StateEstimation::update`.

- `LidarStateEstimation` is now more realistic, supporting offset positions and (normal) rangings errors.

### Removed

## [0.1.0] - 2024-27-9

### Added

- This is the first version with wheels **released on PyPi** and github
- Core: add `__main__` to `navground.core` similar to `navground.sim`

### Fixed

### Changed

- Docs and docker files reflect now the different ways we have to install navground (pip and/or build from source) and the different ways the CLI commands are exposed.
- Binder now uses a `requirement.txt` file instead of an custom docker image.
- `navground_py` and `navground` CLI are now more similar. 

### Removed

## [0.0.6] - 2024-26-9

### Added

- The `navground` executable that groups together all `navground_sim` commands.
- The `navground_py` executable that groups together all `navground_sim_py` commands.
- Github actions to build the packages and distribute wheels.

### Fixed

- Switched from the deprecated `pkg_resources` to `importlib`.
- Compilation on Linux by linking to `Threads`
- Docstrings generation now works in Windows too and from virtual envs.
- Avoided that missing docstrings break the whole build.
- Core:
  - behaviors do now make use of agent id when computing the social margin
- Sim:
  - now handle empty datasets correctly.
  - videos frame are now constrained to have even dimensions as required to correctly render them.
  - recorded experiment now report collisions correctly.
### Changed

- Separated the python package `navground_sim_py` from the C++ package `navground_sim`.
- Changed package name from `navground_py` to `navground_core_py`.
- Ament is now optional.
- Update the installation instructions.
- All Python dependencies but `numpy` are now optional for `navground_sim_py`.
- Replaced of C math functions with their C++ stdlib equivalent.
- Core:
  - speeded up collision computation, avoiding unnecessary conversions.
- Sim:
  - recording the initial state of the world (as YAML) is now optional
  - using `multiprocessing` is now an opt-in.

### Removed

## [0.0.5] - 2024-20-8

### Added


- Core:

  - algebraic and geometric operators to Disc and Neighbor
  - added custom YAML serialization/deserialization to registered subclasses (C++ and Python)
  - behavior modulations
    - acceleration limiting modulation
    - motor PID modulation
  - behavior tag manipulation from Python
  - dynamic two-wheeled diff drive kinematics

- Sim:

  - Eigen tensor view of datasets
  - jumping to time steps in recorded runs
  - user customizable World termination criteria
  - `World` bounds property
  - grid, agent following, rotation and trimming to visualization/videos
  - support to make videos from simulated runs
  - python (sub) modules for notebook and pyplot
  - exposed random generator (seed) in Python
  - sensor combination and boundary sensor
  - recording sensor readings and neighbors
  - experiment init callback
  - method to extract collision "events"

- Python:
  - stubs for core and sim
  - increased pickle support

### Fixed

  - Corrected (registered) Python sub-classes pickling
  - Lines were sometimes ignored by ORCA
  - Replaced implicit zero eigen vectors with explicit `Vector2::Zero()`` calls

### Changed

- Core:

  - improved ORCA: switched to most recent library version, new options, exposed ORCA lines, neighbor computation aligned to RVO2 implementation
  - improved HRVO: new options and cleaned up
  - improved SocialForce: exposed options
  - it is now possible to instantiate "empty" behaviors from YAML
  - refactored `Behavior::compute_cmd` into public not virtual class and protected virtual internal implementation

- Sim:

  - group number is now a random variable
  - function to sample discs
  - lattice implementation does not use ghosts anymore
  - refactored World preparation and validity checks
  - requires now `multiprocess` instead of `multiprocessing`
  - added option to report nearest point instead of center  and id to `DiscsStateEstimation`
  - wall/obstacle YAML include Line/disc as an child now
  - corrected collision with walls
  - scenario properties are now random variables too.
  - experiments now stores Python probes
  - samplers reset seed is now optional

### Removed

## [0.0.4] - 2024-1-4

### Added

- All:
  - support for Windows and MSVC
  - simplified installation using VCS
  - colcon deps and config files
  - pickle serialization via YAML

- Docs
  - how to use probes

- Sim:
  - waypoints task now supports random order and dynamically changing waypoints
  - discs state estimation now supports more parameters
  - added an option to retrieve the runs when running a multi-process experiment and saving them to a single HFD5 file
  - datasets
  - methods to remove agents from a world
  - function to open an HTML view

- CoppeliaSim:
  - properties accessors
  - adding/removing agents


### Fixed

- YAML-CPP target
- CSS style so that real time HTML visualization works in all major browsers
- Snap twists to zero when dumping World to YAML, else the YAML may contain invalid numbers.
- Silenced moviepy
- Moved registration to compiled files to support MSVC which does not like complex inline initializations 

### Changed

- All:
  - `@registered_property` to  `@property + @register`
  - C++ plugins uses now the ament index and do not require setting env variables anymore.

- Core:
  - removed optionals from social margin API.

- Sim: 
  - moved random generator to `World`. 
  - separated data ("records") from data recorders ("probes")
  - we now have three classes of probes: `Probe`, `RecordProve` (1 dataset), `GroupRecordProbe` (a map of datasets). They are defined by three callbacks to prepare, update, finalize an experimental run.
  - moved notebook view functions to separate module.
 
- CoppeliaSim:
  - now uses CoppeliaSim handles instead of navground UID as keys

### Removed

- Sim: 
  - do not store anymore number and indices of agents in `ExperimentalRun` but compute them on the fly.


## [0.0.3] - 2024-12-1

### Added

- All:
  - added cmake option and C macro `NAVGROUND_USES_DOUBLE` to use double instead of floats. It is disabled by default.

- Core:
  - added `Buffer` and `SensingState` to use homogeneous multi-dimensional array as environmental states.
  - added deprecated names to properties
  - added deadlocked/stuck 
  - add efficacy

- Sim:
  - added `Lidar` and `Discs` State estimations
  - added agent `color`
  - added property `update_static_obstacles` to `BoundedStateEstimation`
  - added the possibility to record custom data during experiments
  - added support to run experiment in parallel.
  - added class to load recorded experiment.
  - added capability to render worlds and record videos
  - added `runs` and `run_index` params to the `run[_py]` executables
  - added optional `tqdm` progress bar to simulations.
  - added displaying deadlocks, collisions, and custom decoration in UI

- CoppeliaSim:
  - added support for CoppeliaSim 4.6

- Examples:
  - added examples for custom recordings
  - added example for custom decoration
  
### Fixed

- Sim:
  - competed `World::get_static_obstacles_in_region`

### Changed

- Core:
  - changed `Collisions` to use `std::valarray` and split angles/ranges

- Sim:
  - changed `range_of_view` to `range`
  - moved to optional seed for `Scenario::init_world`
  - refactored `Trace` into 2 separate classes, `ExperimentalRun` that holds the data, and `Probe` that records data.
  - `Experiment` can now store multiple runs, not just the last.
  - Each world has now its own random generator

### Removed

## [0.0.2] - 2023-1-12

### Added

- Sim:
  - `run_until` and callbacks to World
  - Task logging
  - replay
  - added `once` parameter to sample only once per run

- CoppeliaSim:
  - support for CoppeliaSim 4.5
  - recording experiments in CoppeliaSim
  - support for externally controlled agents in CoppeliaSim

- Docs:
  - experiment tutorial
  - scenarios' documentation

- Support for clang15

### Fixed

- HL relaxation.

### Changed

- HL behavior when overlapping safety margin
- Pass optional seed to `Scenario::init_world`
- An additional `state` argument to the protected virtual interface of `StateEstimation::update`.
- Various other changes to the internal interface.

### Removed

## [0.0.1] - 2023-05-05

### Added

- Initial release
<|MERGE_RESOLUTION|>--- conflicted
+++ resolved
@@ -7,21 +7,14 @@
 - `Twist3` constructor.
 - `FourWheelsOmniDriveKinematics` mapping between wheel speeds and twist. 
 - `core.Neighbor.load, `sim.Wall.load`, and `sim.Obstacle.load` now work as expected.
-<<<<<<< HEAD
-=======
 - Fixed calling `class_type` on a Python register. This make `help(...)` works again when called on classes that have a register. 
 - Fixed type hints errors.
->>>>>>> ea841d72
 
 ### Added
 - World and scenario property `ignore_collisions` to ignore collisions between any entity.
 - Entity (agents, obstacles, walls) property `ignore_collisions` to ignore collisions for a specific entity.
 - Additional type of object accepted by the `echo` command.
 - Exposed `Entity.reset_uid` in Python.
-<<<<<<< HEAD
-
-
-=======
 - Branch name to build infos (concatenated to the output of `git describe`).
 - Added several type aliases.
 - Added added `mypy` tests for `navground_core_py`, `navground_sim_py`, `navground_examples_py`, and `navground_minimal_plugin_py`.
@@ -39,7 +32,6 @@
   - geos 3.14.1
   - hdf5 1.14.6
   - highfive 3.2.0
->>>>>>> ea841d72
 
 ### Removed
 
