#include <pybind11/chrono.h>
#include <pybind11/eigen.h>
#include <pybind11/functional.h>
#include <pybind11/operators.h>
#include <pybind11/pybind11.h>
#include <pybind11/stl.h>
#include <pybind11/stl/filesystem.h>
#include <pybind11/stl_bind.h>

#include <vector>

#include "docstrings.h"
#include "navground/core/attribute.h"
#include "navground/core/behavior.h"
#include "navground/core/behavior_group.h"
#include "navground/core/behavior_modulation.h"
#include "navground/core/behavior_modulations/limit_acceleration.h"
#include "navground/core/behavior_modulations/limit_twist.h"
#include "navground/core/behavior_modulations/motor_pid.h"
#include "navground/core/behavior_modulations/relaxation.h"
#include "navground/core/behaviors/HL.h"
#include "navground/core/behaviors/HRVO.h"
#include "navground/core/behaviors/ORCA.h"
#include "navground/core/behaviors/dummy.h"
#include "navground/core/build_info.h"
#include "navground/core/cached_collision_computation.h"
#include "navground/core/collision_computation.h"
#include "navground/core/common.h"
#include "navground/core/controller.h"
#include "navground/core/kinematics.h"
#include "navground/core/plugins.h"
#include "navground/core/states/gridmap.h"
#include "navground/core/states/sensing.h"
#include "navground/core/types.h"
#include "navground/core/version.h"
#include "navground/core/yaml/core.h"
#include "navground/core/yaml/schema.h"
#include "navground/core/yaml/schema_core.h"
#include "navground/core/yaml/yaml.h"
#include "navground/core_py/behavior_modulation.h"
#include "navground/core_py/buffer.h"
#include "navground/core_py/pickle.h"
#include "navground/core_py/property.h"
#include "navground/core_py/register.h"
#include "navground/core_py/version.h"
#include "navground/core_py/yaml.h"

using namespace navground::core;
namespace py = pybind11;

static navground::core::BuildDependencies build_dependencies_core_py() {
  return {{"core",
           {navground::core::build_info(), navground::core::get_build_info()}}};
}

PYBIND11_MAKE_OPAQUE(std::map<std::string, Buffer>)

template <typename T> static std::string to_string(const T &value) {
  return std::to_string(value);
}

// template <> std::string to_string(const BuildInfo &bi) {
//   return "<version: " + bi.get_version_string() +
//          ", git_commit: " + bi.git_commit + ", date: " + bi.date +
//          ", floating_point_type: " + bi.floating_point_type + ">";
// }

template <> std::string to_string(const Vector2 &value) {
  return "(" + std::to_string(value[0]) + ", " + std::to_string(value[1]) + ")";
}

// template <>
// std::string to_string(const bool &value) {
//   return value ? "True" : "False";
// }

template <> std::string to_string(const Frame &frame) {
  return frame == Frame::relative ? "Frame.relative" : "Frame.absolute";
}

template <> std::string to_string(const Pose2 &value) {
  return "Pose2(" + to_string(value.position) + ", " +
         std::to_string(value.orientation) + ")";
}

template <> std::string to_string(const Twist2 &value) {
  return "Twist2(" + to_string(value.velocity) + ", " +
         std::to_string(value.angular_speed) +
         ", frame=" + to_string(value.frame) + ")";
}

template <> std::string to_string(const Path &value) {
  std::string s = "Path(length=" + to_string(value.length);
  if (value.loop) {
    s += ", loop=True";
  }
  s += ")";
  return s;
}

template <> std::string to_string(const Target &value) {
  std::string r = "Target(";
  bool first = true;
  if (value.position) {
    if (!first)
      r += ", ";
    r += "position=" + to_string(*value.position);
    first = false;
  }
  if (value.orientation) {
    if (!first)
      r += ", ";
    r += "orientation=" + to_string(*value.orientation);
    first = false;
  }
  if (value.direction) {
    if (!first)
      r += ", ";
    r += "direction=" + to_string(*value.direction);
    first = false;
  }
  if (value.angular_direction) {
    if (!first)
      r += ", ";
    r += "angular_direction=" + to_string(*value.angular_direction);
    first = false;
  }
  if (value.speed) {
    if (!first)
      r += ", ";
    r += "speed=" + to_string(*value.speed);
    first = false;
  }
  if (value.angular_speed) {
    if (!first)
      r += ", ";
    r += "angular_speed=" + to_string(*value.angular_speed);
    first = false;
  }
  if (value.position_tolerance) {
    if (!first)
      r += ", ";
    r += "position_tolerance=" + to_string(value.position_tolerance);
    first = false;
  }
  if (value.orientation_tolerance) {
    if (!first)
      r += ", ";
    r += "orientation_tolerance=" + to_string(value.orientation_tolerance);
    first = false;
  }
  if (value.path) {
    if (!first)
      r += ", ";
    r += "path=" + to_string(*value.path);
    first = false;
  }
  r += ")";
  return r;
}

template <> std::string to_string(const Disc &value) {
  return "Disc(" + to_string(value.position) + ", " +
         std::to_string(value.radius) + ")";
}

template <> std::string to_string(const Neighbor &value) {
  return "Neighbor(" + to_string<Disc>(value) + ", " +
         to_string(value.velocity) + ", " + std::to_string(value.id) + ")";
}

template <> std::string to_string(const LineSegment &value) {
  return "LineSegment(" + to_string(value.p1) + ", " + to_string(value.p2) +
         ")";
}

template <> std::string to_string(const Property &value) {
  std::string r = "<Property: " + value.type_name;
  if (value.readonly) {
    r += " (readonly)";
  }
  r += ">";
  return r;
}

struct PyBehaviorModulation : public BehaviorModulation,
                              public PyHasRegister<BehaviorModulation> {
  /* Inherit the constructors */
  using BehaviorModulation::BehaviorModulation;
  using Native = BehaviorModulation;
  using PyHasRegister<BehaviorModulation>::make_type;

  /* Trampolines (need one for each virtual function) */
  void pre(Behavior &behavior, ng_float_t time_step) override {
    PYBIND11_OVERRIDE(void, BehaviorModulation, pre, behavior, time_step);
  }
  Twist2 post(Behavior &behavior, ng_float_t time_step,
              const Twist2 &cmd) override {
    PYBIND11_OVERRIDE(Twist2, BehaviorModulation, post, behavior, time_step,
                      cmd);
  }

  OVERRIDE_DECODE
  OVERRIDE_ENCODE

  // HACK(J): should not happen but as of now, it can be that get_type returns
  // ''
  // const Properties &get_properties() const override {
  //   const std::string t = get_type();
  //   if (type_properties().count(t)) {
  //     return type_properties().at(t);
  //   }
  //   return Native::get_properties();
  // }
};

struct PyBehavior : public Behavior, public PyHasRegister<Behavior> {
public:
  /* Inherit the constructors */
  using Behavior::Behavior;
  using Native = Behavior;
  using PyHasRegister<Behavior>::make_type;

  /* Trampolines (need one for each virtual function) */

  void prepare() override { PYBIND11_OVERRIDE(void, Behavior, prepare); }

  void close() override { PYBIND11_OVERRIDE(void, Behavior, close); }

  Twist2 compute_cmd_internal(ng_float_t time_step) override {
    PYBIND11_OVERRIDE(Twist2, Behavior, compute_cmd_internal, time_step);
  }
  Vector2 desired_velocity_towards_point(const Vector2 &point, ng_float_t speed,
                                         ng_float_t time_step) override {
    PYBIND11_OVERRIDE(Vector2, Behavior, desired_velocity_towards_point, point,
                      speed, time_step);
  }
  Vector2 desired_velocity_towards_velocity(const Vector2 &velocity,
                                            ng_float_t time_step) override {
    PYBIND11_OVERRIDE(Vector2, Behavior, desired_velocity_towards_velocity,
                      velocity, time_step);
  }
  Twist2 twist_towards_velocity(const Vector2 &absolute_velocity) override {
    PYBIND11_OVERRIDE(Twist2, Behavior, twist_towards_velocity,
                      absolute_velocity);
  }
  Twist2 cmd_twist_along_path(Path &path, ng_float_t speed,
                              ng_float_t time_step) override {
    PYBIND11_OVERRIDE(Twist2, Behavior, cmd_twist_along_path, path, speed,
                      time_step);
  }
  Twist2 cmd_twist_towards_pose(const Pose2 &pose, ng_float_t speed,
                                ng_float_t angular_speed,
                                ng_float_t time_step) override {
    PYBIND11_OVERRIDE(Twist2, Behavior, cmd_twist_towards_pose, pose, speed,
                      angular_speed, time_step);
  }
  Twist2 cmd_twist_towards_point(const Vector2 &point, ng_float_t speed,
                                 ng_float_t time_step) override {
    PYBIND11_OVERRIDE(Twist2, Behavior, cmd_twist_towards_point, point, speed,
                      time_step);
  }
  Twist2 cmd_twist_towards_velocity(const Vector2 &velocity,
                                    ng_float_t time_step) override {
    PYBIND11_OVERRIDE(Twist2, Behavior, cmd_twist_towards_velocity, velocity,
                      time_step);
  }
  Twist2 cmd_twist_towards_orientation(ng_float_t orientation,
                                       ng_float_t angular_speed,
                                       ng_float_t time_step) override {
    PYBIND11_OVERRIDE(Twist2, Behavior, cmd_twist_towards_orientation,
                      orientation, angular_speed, time_step);
  }
  Twist2 cmd_twist_towards_angular_speed(ng_float_t angular_speed,
                                         ng_float_t time_step) override {
    PYBIND11_OVERRIDE(Twist2, Behavior, cmd_twist_towards_angular_speed,
                      angular_speed, time_step);
  }
  Twist2 cmd_twist_towards_stopping(ng_float_t time_step) override {
    PYBIND11_OVERRIDE(Twist2, Behavior, cmd_twist_towards_stopping, time_step);
  }

  EnvironmentState *get_environment_state() override {
    PYBIND11_OVERRIDE(EnvironmentState *, Behavior, get_environment_state);
  }

  OVERRIDE_DECODE
  OVERRIDE_ENCODE

  // HACK(J): should not happen but as of now, it can be that get_type returns
  // ''
  // const Properties &get_properties() const override {
  //   const std::string t = get_type();
  //   if (type_properties().count(t)) {
  //     return type_properties().at(t);
  //   }
  //   return Native::get_properties();
  // };

  py::object py_kinematics;
  // std::vector<py::object> py_modulations;
  // py::list py_modulations;

  void set_kinematics_py(const py::object &value) {
    py_kinematics = value;
    set_kinematics(value.cast<std::shared_ptr<Kinematics>>());
  }
};

struct PyKinematics : public Kinematics, public PyHasRegister<Kinematics> {
  /* Inherit the constructors */
  using Kinematics::Kinematics;
  using Native = Kinematics;
  using PyHasRegister<Kinematics>::make_type;

  /* Trampolines (need one for each virtual function) */
  Twist2 feasible(const Twist2 &twist) const override {
    PYBIND11_OVERRIDE_PURE(Twist2, Kinematics, feasible, twist);
  }
  Twist2 feasible_from_current(const Twist2 &twist, const Twist2 &current,
                               ng_float_t time_step) const override {
    PYBIND11_OVERRIDE(Twist2, Kinematics, feasible_from_current, twist, current,
                      time_step);
  }
  bool is_wheeled() const override {
    PYBIND11_OVERRIDE(bool, Kinematics, is_wheeled);
  }
  unsigned dof() const override {
    PYBIND11_OVERRIDE_PURE(unsigned, Kinematics, dof);
  }
  ng_float_t get_max_angular_speed() const override {
    PYBIND11_OVERRIDE(ng_float_t, Kinematics, get_max_angular_speed);
  }
  ng_float_t get_max_speed() const override {
    PYBIND11_OVERRIDE(ng_float_t, Kinematics, get_max_angular_speed);
  }

  OVERRIDE_DECODE
  OVERRIDE_ENCODE

  // HACK(J): should not happen but as of now, it can be that get_type returns
  // ''
  // const Properties &get_properties() const override {
  //   const std::string t = get_type();
  //   if (type_properties().count(t)) {
  //     return type_properties().at(t);
  //   }
  //   return Native::get_properties();
  // };
};

struct PyBehaviorGroup : public BehaviorGroup {
public:
  /* Inherit the constructors */
  using BehaviorGroup::BehaviorGroup;
  /* Trampolines (need one for each virtual function) */
  std::vector<Twist2> compute_cmds(ng_float_t time_step) override {
    PYBIND11_OVERRIDE_PURE(std::vector<Twist2>, BehaviorGroup, compute_cmds,
                           time_step);
  }
};

struct PyBehaviorGroupMember : public BehaviorGroupMember {
public:
  /* Inherit the constructors */
  using BehaviorGroupMember::BehaviorGroupMember;
  using BehaviorGroupMember::Groups;
  /* Trampolines (need one for each virtual function) */

  size_t get_group_hash() const override {
    PYBIND11_OVERRIDE(size_t, BehaviorGroupMember, get_group_hash);
  }

  void prepare() override {
    PYBIND11_OVERRIDE(void, BehaviorGroupMember, prepare);
  }

  void close() override { PYBIND11_OVERRIDE(void, BehaviorGroupMember, close); }

  EnvironmentState *get_environment_state() override {
    PYBIND11_OVERRIDE(EnvironmentState *, BehaviorGroupMember,
                      get_environment_state);
  }

  // OVERRIDE_DECODE
  // OVERRIDE_ENCODE

  std::shared_ptr<BehaviorGroup> make_group() const override { return nullptr; }

  py::dict get_groups_py() const {
    const auto get_groups_fn = py::get_override(this, "get_groups");
    return py::cast<py::dict>(get_groups_fn());
  }

  py::object make_group_py() const {
    const auto make_group_fn = py::get_override(this, "make_group");
    return make_group_fn();
  }

  std::shared_ptr<BehaviorGroup> get_or_create_group(size_t key) override {
    py::dict groups = get_groups_py();
    if (!groups.contains(key)) {
      py::object group = make_group_py();
      groups[py::cast(key)] = group;
    }
    auto py_group = groups[py::cast(key)];
    return py::cast<std::shared_ptr<BehaviorGroup>>(py_group);
  }

  void remove_group(size_t key) override {
    py::dict groups = get_groups_py();
    groups.attr("pop")(py::cast(key));
  }
};

namespace YAML {
template <> py::object load_node_py<PyBehavior>(const Node &node) {
  auto obj = make_type_from_yaml_py<PyBehavior>(node);
  if (!obj.is_none()) {
    for (auto item : node["modulations"]) {
      auto value = load_node_py<PyBehaviorModulation>(item);
      add_modulation_py(obj, value);
    }
    Node n = node;
    n.remove("modulations");
    convert<Behavior>::decode(n, obj.cast<Behavior &>());
  }
  return obj;
}
} // namespace YAML

PYBIND11_MODULE(_navground, m) {
  py::options options;
  // options.disable_function_signatures();

#if PYBIND11_VERSION_MAJOR >= 2 && PYBIND11_VERSION_MINOR >= 10

  options.disable_enum_members_docstring();
#endif

  py::class_<BuildInfo>(m, "BuildInfo", DOC(navground, core, BuildInfo))
      .def_readonly("version", &BuildInfo::version,
                    DOC(navground, core, BuildInfo, version))
      .def_readonly("git", &BuildInfo::git,
                    DOC(navground, core, BuildInfo, git))
      .def_readonly("date", &BuildInfo::date,
                    DOC(navground, core, BuildInfo, date))
      .def_readonly("floating_point_type", &BuildInfo::floating_point_type,
                    DOC(navground, core, BuildInfo, floating_point_type))
      .def_property("version_string", &BuildInfo::get_version_string, nullptr,
                    DOC(navground, core, BuildInfo, property, version_string))
      .def_property("date_string", &BuildInfo::get_date_string, nullptr,
                    DOC(navground, core, BuildInfo, property, date_string))
      .def("to_string_diff", &BuildInfo::to_string_diff, py::arg("other"),
           DOC(navground, core, BuildInfo, to_string_diff))
      .def("__repr__", &BuildInfo::to_string);

  py::class_<DependencyInfo>(m, "DependencyInfo",
                             DOC(navground, core, DependencyInfo))
      .def_readonly("build", &DependencyInfo::build,
                    DOC(navground, core, DependencyInfo, build))
      .def_readonly("run", &DependencyInfo::run,
                    DOC(navground, core, DependencyInfo, run))
      .def("__repr__", &DependencyInfo::to_string);

  py::class_<Property>(m, "Property", DOC(navground, core, Property))
      .def(py::init(&make_property_py_with_type), py::arg("getter"),
           py::arg("setter"), py::arg("default"), py::arg("type_name"),
           py::arg("description") = "", py::arg("schema") = nullptr,
           py::arg("deprecated_names") = std::vector<std::string>{}, R"doc(
Constructs a new instance.

:param getter: The getter
:type getter: :py:class:`typing.Callable[[], T]`
:param setter: An optional setter
:type setter: :py:class:`typing.Callable[[T], None]` | None
:param default: The default value (should be convertible to the property type)
:type default: :py:type:`navground.core.PropertyField`
:param type_name: The property type name
:type type_name: str
:param description: Optional description
:type description: str
:param schema: Optional schema modifier
:type schema: :py:class:`typing.Callable[[dict[str, typing.Any]], None]`
:param deprecated_names: A list of deprecated names for this property
:type deprecated_names: list[str]
           )doc")
      .def_readonly("description", &Property::description,
                    DOC(navground, core, Property, description))
      .def_readonly("deprecated_names", &Property::deprecated_names,
                    DOC(navground, core, Property, deprecated_names))
      .def_readonly("owner_type_name", &Property::owner_type_name,
                    DOC(navground, core, Property, owner_type_name))
      .def_readonly("default_value", &Property::default_value,
                    DOC(navground, core, Property, default_value))
      .def_readonly("type_name", &Property::type_name,
                    DOC(navground, core, Property, type_name))
      .def_readonly("readonly", &Property::readonly,
                    DOC(navground, core, Property, readonly))
      .def("__repr__", &to_string<Property>)
      .def_static("make", &make_property_with_py_property_with_type,
                  py::arg("property"), py::arg("default"), py::arg("type_name"),
                  py::arg("description") = "", py::arg("schema") = nullptr,
                  py::arg("deprecated_names") = std::vector<std::string>{},
                  R"doc(
Constructs a navground property from a Python property.

:param property: The Python property
:type property: :py:class:`property`
:param default: The default value (should be convertible to the property type)
:type default: :py:type:`navground.core.PropertyField`
:param type_name: The property type name
:type type_name: str
:param description: Optional description
:type description: str
:param schema: Optional schema modifier
:type schema: :py:class:`typing.Callable[[dict[str, typing.Any]], None]`
:param deprecated_names: A list of deprecated names for this property
:type deprecated_names: list[str]
           )doc");

  py::class_<HasProperties, std::shared_ptr<HasProperties>>(
      m, "HasProperties", DOC(navground, core, HasProperties))
      .def("get", &HasProperties::get, py::arg("name"),
           DOC(navground, core, HasProperties, get))
      .def("set", &HasProperties::set, py::arg("name"), py::arg("value"),
           DOC(navground, core, HasProperties, set));
  // .def_property("properties", &HasProperties::get_properties, nullptr,
  //               DOC(navground, core, HasProperties, property_properties));

  declare_register<Behavior>(m, "Behavior");
  declare_register<Kinematics>(m, "Kinematics");
  declare_register<BehaviorModulation>(m, "BehaviorModulation");

  py::enum_<Frame>(m, "Frame", DOC(navground, core, Frame))
      .value("relative", Frame::relative, DOC(navground, core, Frame, relative))
      .value("absolute", Frame::absolute,
             DOC(navground, core, Frame, absolute));

  auto twist = py::class_<Twist2>(m, "Twist2", DOC(navground, core, Twist2));

  py::class_<Pose2>(m, "Pose2", DOC(navground, core, Pose2))
      .def(py::init<Vector2, ng_float_t>(),
           py::arg("position") = Vector2::Zero(), py::arg("orientation") = 0,
           DOC(navground, core, Pose2, Pose2))
      .def_readwrite("position", &Pose2::position,
                     DOC(navground, core, Pose2, position))
      .def_readwrite("orientation", &Pose2::orientation,
                     DOC(navground, core, Pose2, orientation))
      .def("rotate", &Pose2::rotate, py::arg("angle"),
           DOC(navground, core, Pose2, rotate))
      .def("integrate", &Pose2::integrate, py::arg("twist"),
           py::arg("time_step"), DOC(navground, core, Pose2, rotate))
      .def("absolute", &Pose2::absolute, py::arg("reference"),
           DOC(navground, core, Pose2, absolute))
      .def("relative", &Pose2::relative, py::arg("reference"),
           DOC(navground, core, Pose2, relative))
      .def(py::self * py::self)
      .def(py::self / py::self)
      .def(py::self == py::self)
      .def(py::self != py::self)
      .def("inverse", &Pose2::inverse, DOC(navground, core, Pose2, inverse))
      .def("transform_pose", &Pose2::transform_pose, py::arg("pose"),
           DOC(navground, core, Pose2, transform_pose))
      .def("transform_point", &Pose2::transform_point, py::arg("point"),
           DOC(navground, core, Pose2, transform_point))
      .def("transform_vector", &Pose2::transform_vector, py::arg("vector"),
           DOC(navground, core, Pose2, transform_vector))
      .def("get_transformation_in_frame", &Pose2::get_transformation_in_frame,
           py::arg("frame"),
           DOC(navground, core, Pose2, get_transformation_in_frame))
      .def("__repr__", &to_string<Pose2>);

  twist
      .def(py::init<Vector2, ng_float_t, Frame>(),
           py::arg("velocity") = Vector2::Zero(), py::arg("angular_speed") = 0,
           py::arg_v("frame", Frame::absolute,
                     "navground.core._navground.Frame.absolute"),
           DOC(navground, core, Twist2, Twist2))
      .def(py::self == py::self)
      .def(py::self != py::self)
      .def_readwrite("velocity", &Twist2::velocity,
                     DOC(navground, core, Twist2, velocity))
      .def_readwrite("angular_speed", &Twist2::angular_speed,
                     DOC(navground, core, Twist2, angular_speed))
      .def_readwrite("frame", &Twist2::frame,
                     DOC(navground, core, Twist2, frame))
      .def("rotate", &Twist2::rotate, py::arg("angle"),
           DOC(navground, core, Twist2, rotate))
      .def("absolute", &Twist2::absolute, py::arg("reference"),
           DOC(navground, core, Twist2, absolute))
      .def("relative", &Twist2::relative, py::arg("reference"),
           DOC(navground, core, Twist2, relative))
      .def("is_almost_zero", &Twist2::is_almost_zero,
           py::arg("epsilon_speed") = 1e-6,
           py::arg("epsilon_angular_speed") = 1e-6,
           DOC(navground, core, Twist2, is_almost_zero))
      .def("snap_to_zero", &Twist2::snap_to_zero, py::arg("epsilon") = 1e-6,
           DOC(navground, core, Twist2, snap_to_zero))
      .def("interpolate", &Twist2::interpolate, py::arg("target"),
           py::arg("time_step"), py::arg("max_acceleration"),
           py::arg("max_angular_acceleration"))
      .def("__repr__", &to_string<Twist2>);

  py::class_<Path>(m, "Path", DOC(navground, core, Path))
      .def(py::init<const Path::Projection &, const Path::Curve &, ng_float_t,
                    bool>(),
           py::arg("project"), py::arg("curve"), py::arg("length"),
           py::arg("loop") = false, DOC(navground, core, Path, Path))
      .def_readonly("project", &Path::project,
                    DOC(navground, core, Path, project))
      .def_readonly("curve", &Path::curve, DOC(navground, core, Path, curve))
      .def_readonly("length", &Path::length, DOC(navground, core, Path, length))
      .def_readonly("coordinate", &Path::coordinate,
                    DOC(navground, core, Path, coordinate))
      .def_readonly("loop", &Path::loop, DOC(navground, core, Path, loop))
      .def("track", &Path::track, py::arg("position"),
           py::arg("look_ahead") = 0, DOC(navground, core, Path, track))
      .def("get_point", &Path::get_point, py::arg("position"),
           py::arg("look_ahead") = 0, DOC(navground, core, Path, get_point))
      .def("__repr__", &to_string<Path>);

  py::class_<Target>(m, "Target", DOC(navground, core, Target))
      .def(py::init<std::optional<Vector2>, std::optional<Radians>,
                    std::optional<ng_float_t>, std::optional<Vector2>,
                    std::optional<ng_float_t>, std::optional<int>,
                    std::optional<Path>, ng_float_t, ng_float_t>(),
           py::arg("position") = py::none(),
           py::arg("orientation") = py::none(), py::arg("speed") = py::none(),
           py::arg("direction") = py::none(),
           py::arg("angular_speed") = py::none(), py::arg("path") = py::none(),
           py::arg("angular_direction") = py::none(),
           py::arg("position_tolerance") = 0,
           py::arg("orientation_tolerance") = 0,
           DOC(navground, core, Target, Target))
      .def_readwrite("position", &Target::position,
                     DOC(navground, core, Target, position))
      .def_readwrite("orientation", &Target::orientation,
                     DOC(navground, core, Target, orientation))
      .def_readwrite("speed", &Target::speed,
                     DOC(navground, core, Target, speed))
      .def_readwrite("angular_speed", &Target::angular_speed,
                     DOC(navground, core, Target, angular_speed))
      .def_readwrite("direction", &Target::direction,
                     DOC(navground, core, Target, direction))
      .def_readwrite("angular_direction", &Target::angular_direction,
                     DOC(navground, core, Target, angular_direction))
      .def_readwrite("position_tolerance", &Target::position_tolerance,
                     DOC(navground, core, Target, position_tolerance))
      .def_readwrite("orientation_tolerance", &Target::orientation_tolerance,
                     DOC(navground, core, Target, orientation_tolerance))
      .def_readwrite("path", &Target::path, DOC(navground, core, Target, path))
      .def("satisfied",
           py::overload_cast<const Vector2 &>(&Target::satisfied, py::const_),
           py::arg("point"), DOC(navground, core, Target, satisfied))
      .def("satisfied",
           py::overload_cast<ng_float_t>(&Target::satisfied, py::const_),
           py::arg("angle"), DOC(navground, core, Target, satisfied, 2))
      .def("satisfied",
           py::overload_cast<const Pose2 &>(&Target::satisfied, py::const_),
           py::arg("pose"), DOC(navground, core, Target, satisfied, 3))
      .def_property("valid", &Target::valid, nullptr,
                    DOC(navground, core, Target, valid))
      .def_static("Point", &Target::Point, py::arg("point"),
                  py::arg("tolerance") = 0, py::arg("along_path") = py::none(),
                  DOC(navground, core, Target, Point))
      .def_static("Pose", &Target::Pose, py::arg("pose"),
                  py::arg("position_tolerance") = 0,
                  py::arg("orientation_tolerance") = 0,
                  py::arg("along_path") = py::none(),
                  DOC(navground, core, Target, Pose))
      .def_static("Orientation", &Target::Orientation, py::arg("orientation"),
                  py::arg("tolerance") = 0,
                  DOC(navground, core, Target, Orientation))
      .def_static("Velocity", &Target::Velocity, py::arg("velocity"),
                  DOC(navground, core, Target, Velocity))
      .def_static("Direction", &Target::Direction, py::arg("direction"),
                  DOC(navground, core, Target, Direction))
      .def_static("Twist", &Target::Twist, py::arg("twist"),
                  DOC(navground, core, Target, Twist))
      .def_static("Stop", &Target::Stop, DOC(navground, core, Target, Stop))
      .def("__repr__", &to_string<Target>);

  py::class_<EnvironmentState, std::shared_ptr<EnvironmentState>>(
      m, "EnvironmentState", DOC(navground, core, EnvironmentState))
      .def(py::init<>(),
           DOC(navground, core, EnvironmentState, EnvironmentState));

  py::class_<Disc>(m, "Disc", DOC(navground, core, Disc))
      .def(py::init<Vector2, ng_float_t>(), py::arg("position"),
           py::arg("radius"), DOC(navground, core, Disc, Disc))
      .def_readwrite("position", &Disc::position,
                     DOC(navground, core, Disc, position))
      .def_readwrite("radius", &Disc::radius,
                     DOC(navground, core, Disc, radius))
      .def("distance", &Disc::distance, py::arg("other"),
           DOC(navground, core, Disc, distance))
      .def("__repr__", &to_string<Disc>)
      .def_static("schema", &YAML::schema_py<Disc>, YAML::schema_py_doc())
      .def_static("load", &YAML::load_string_unique_py<Disc>, py::arg("value"),
                  YAML::load_string_py_doc("disc", "Disc").c_str())
      .def("dump", &YAML::dump<Disc>, YAML::dump_doc());

  py::class_<Neighbor, Disc>(m, "Neighbor", DOC(navground, core, Neighbor))
      .def(py::init<Vector2, ng_float_t, Vector2, int>(), py::arg("position"),
           py::arg("radius"), py::arg_v("velocity", Vector2::Zero(), "(0, 0)"),
           py::arg("id") = 0, DOC(navground, core, Neighbor, Neighbor))
      .def_readwrite("velocity", &Neighbor::velocity,
                     DOC(navground, core, Neighbor, velocity))
      .def_readwrite("id", &Neighbor::id, DOC(navground, core, Neighbor, id))
      .def("relative_to", &Neighbor::relative_to, py::arg("reference"),
           DOC(navground, core, Neighbor, relative_to))
      .def(py::self == py::self)
      .def(py::self != py::self)
      .def("__repr__", &to_string<Neighbor>)
      .def_static("schema", &YAML::schema_py<Neighbor>, YAML::schema_py_doc())
      .def_static("load", &YAML::load_string_unique_py<Disc>, py::arg("value"),
                  YAML::load_string_py_doc("neighbor", "Neighbor").c_str())
      .def("dump", &YAML::dump<Neighbor>, YAML::dump_doc());

  py::class_<LineSegment>(m, "LineSegment", DOC(navground, core, LineSegment))
      .def(py::init<Vector2, Vector2>(), py::arg("p1"), py::arg("p2"),
           DOC(navground, core, LineSegment, LineSegment))
      .def_readonly("p1", &LineSegment::p1,
                    DOC(navground, core, LineSegment, p1))
      .def_readonly("p2", &LineSegment::p2,
                    DOC(navground, core, LineSegment, p2))
      .def_readonly("e1", &LineSegment::e1,
                    DOC(navground, core, LineSegment, e1))
      .def_readonly("e2", &LineSegment::e2,
                    DOC(navground, core, LineSegment, e2))
      .def_readonly("length", &LineSegment::length,
                    DOC(navground, core, LineSegment, length))
      .def("distance_from_point",
           py::overload_cast<const Vector2 &>(&LineSegment::distance,
                                              py::const_),
           py::arg("point"), DOC(navground, core, LineSegment, distance))
      .def("distance_along", &LineSegment::distance_along, py::arg("point"),
           py::arg("direction"), py::arg("orientation") = 0,
           DOC(navground, core, LineSegment, distance_along))
      .def("distance_from_disc",
           py::overload_cast<const Disc &, bool>(&LineSegment::distance,
                                                 py::const_),
           py::arg("disc"), py::arg("penetration") = false,
           DOC(navground, core, LineSegment, distance, 2))
      .def("__repr__", &to_string<LineSegment>)
      .def_static("schema", &YAML::schema_py<LineSegment>,
                  YAML::schema_py_doc())
      .def_static("load", &YAML::load_string_unique_py<LineSegment>,
                  py::arg("value"),
                  YAML::load_string_py_doc("line", "LineSegment").c_str())
      .def("dump", &YAML::dump<LineSegment>, YAML::dump_doc());

  py::class_<Kinematics, PyKinematics, HasRegister<Kinematics>, HasProperties,
             std::shared_ptr<Kinematics>>
      kinematics(m, "Kinematics", DOC(navground, core, Kinematics));
  kinematics
      .def(py::init<ng_float_t, ng_float_t>(),
           py::arg_v("max_speed", Kinematics::inf, "float('inf')"),
           py::arg_v("max_angular_speed", Kinematics::inf, "float('inf')"))
      .def_property("max_speed", &Kinematics::get_max_speed,
                    &Kinematics::set_max_speed,
                    DOC(navground, core, Kinematics, property_max_speed))
      .def_property(
          "max_angular_speed", &Kinematics::get_max_angular_speed,
          &Kinematics::set_max_angular_speed,
          DOC(navground, core, Kinematics, property_max_angular_speed))
      .def("get_max_speed", &Kinematics::get_max_speed,
           DOC(navground, core, Kinematics, get_max_speed))
      .def("get_max_angular_speed", &Kinematics::get_max_angular_speed,
           DOC(navground, core, Kinematics, get_max_angular_speed))
      .def("is_wheeled", &Kinematics::is_wheeled,
           DOC(navground, core, Kinematics, is_wheeled))
      .def("dof", &Kinematics::dof, DOC(navground, core, Kinematics, dof))
      .def("feasible", &Kinematics::feasible, py::arg("twist"),
           DOC(navground, core, Kinematics, feasible))
      .def("feasible_from_current", &Kinematics::feasible_from_current,
           py::arg("twist"), py::arg("current"), py::arg("time_step"),
           DOC(navground, core, Kinematics, feasible_from_current))
      .def_static("load", &YAML::load_string_py<PyKinematics>, py::arg("value"),
                  YAML::load_string_py_doc("kinematics", "Kinematics").c_str());

  py::class_<OmnidirectionalKinematics, Kinematics,
             std::shared_ptr<OmnidirectionalKinematics>>
      omni(m, "OmnidirectionalKinematics",
           DOC(navground, core, OmnidirectionalKinematics));
  omni.def(py::init<ng_float_t, ng_float_t>(),
           py::arg_v("max_speed", Kinematics::inf, "float('inf')"),
           py::arg_v("max_angular_speed", Kinematics::inf, "float('inf')"),
           DOC(navground, core, OmnidirectionalKinematics,
               OmnidirectionalKinematics));

  py::class_<AheadKinematics, Kinematics, std::shared_ptr<AheadKinematics>>
      ahead(m, "AheadKinematics", DOC(navground, core, AheadKinematics));
  ahead.def(py::init<ng_float_t, ng_float_t>(),
            py::arg_v("max_speed", Kinematics::inf, "float('inf')"),
            py::arg_v("max_angular_speed", Kinematics::inf, "float('inf')"),
            DOC(navground, core, AheadKinematics, AheadKinematics));

  py::class_<WheeledKinematics, Kinematics, std::shared_ptr<WheeledKinematics>>
      wk(m, "WheeledKinematics", DOC(navground, core, WheeledKinematics));
  wk.def("twist", &WheeledKinematics::twist, py::arg("value"),
         DOC(navground, core, WheeledKinematics, twist))
      .def("wheel_speeds", &WheeledKinematics::wheel_speeds, py::arg("value"),
           DOC(navground, core, WheeledKinematics, wheel_speeds))
      .def("feasible_wheel_speeds", &WheeledKinematics::feasible_wheel_speeds,
           py::arg("value"),
           DOC(navground, core, WheeledKinematics, feasible_wheel_speeds));

  py::class_<TwoWheelsDifferentialDriveKinematics, WheeledKinematics,
             std::shared_ptr<TwoWheelsDifferentialDriveKinematics>>
      wk2(m, "TwoWheelsDifferentialDriveKinematics",
          DOC(navground, core, TwoWheelsDifferentialDriveKinematics));
  wk2.def(
         py::init<ng_float_t, ng_float_t, ng_float_t, ng_float_t, ng_float_t>(),
         py::arg_v("max_speed", Kinematics::inf, "float('inf')"),
         py::arg("wheel_axis") = 1,
         py::arg_v("max_angular_speed", Kinematics::inf, "float('inf')"),
         py::arg_v("max_forward_speed", Kinematics::inf, "float('inf')"),
         py::arg("max_backward_speed") = 0,
         DOC(navground, core, TwoWheelsDifferentialDriveKinematics,
             TwoWheelsDifferentialDriveKinematics))
      .def_property("wheel_axis",
                    &TwoWheelsDifferentialDriveKinematics::get_wheel_axis,
                    &TwoWheelsDifferentialDriveKinematics::set_wheel_axis,
                    DOC(navground, core, TwoWheelsDifferentialDriveKinematics,
                        property_wheel_axis))
      .def_property(
          "max_forward_speed",
          &TwoWheelsDifferentialDriveKinematics::get_max_forward_speed,
          &TwoWheelsDifferentialDriveKinematics::set_max_forward_speed,
          DOC(navground, core, TwoWheelsDifferentialDriveKinematics,
              property_max_forward_speed))
      .def_property(
          "max_backward_speed",
          &TwoWheelsDifferentialDriveKinematics::get_max_backward_speed,
          &TwoWheelsDifferentialDriveKinematics::set_max_backward_speed,
          DOC(navground, core, TwoWheelsDifferentialDriveKinematics,
              property_max_backward_speed))
      .def_property("can_move_forwards",
                    &TwoWheelsDifferentialDriveKinematics::can_move_forwards,
                    nullptr,
                    DOC(navground, core, TwoWheelsDifferentialDriveKinematics,
                        property_can_move_forwards))
      .def_property("can_move_backwards",
                    &TwoWheelsDifferentialDriveKinematics::can_move_backwards,
                    nullptr,
                    DOC(navground, core, TwoWheelsDifferentialDriveKinematics,
                        property_can_move_backwards));

  py::class_<FourWheelsOmniDriveKinematics, WheeledKinematics,
             std::shared_ptr<FourWheelsOmniDriveKinematics>>
      wk4(m, "FourWheelsOmniDriveKinematics",
          DOC(navground, core, FourWheelsOmniDriveKinematics));
  wk4.def(py::init<ng_float_t, ng_float_t>(),
          py::arg_v("max_speed", Kinematics::inf, "float('inf')"),
          py::arg("wheel_axis") = 1,
          DOC(navground, core, FourWheelsOmniDriveKinematics,
              FourWheelsOmniDriveKinematics))
      .def_property("wheel_axis",
                    &FourWheelsOmniDriveKinematics::get_wheel_axis,
                    &FourWheelsOmniDriveKinematics::set_wheel_axis,
                    DOC(navground, core, FourWheelsOmniDriveKinematics,
                        property_wheel_axis));

  py::class_<BicycleKinematics, Kinematics, std::shared_ptr<BicycleKinematics>>
      bk(m, "BicycleKinematics", DOC(navground, core, BicycleKinematics));
  bk.def(py::init<ng_float_t, ng_float_t, ng_float_t, ng_float_t, ng_float_t,
                  bool>(),
         py::arg_v("max_speed", Kinematics::inf, "float('inf')"),
         py::arg_v("max_backward_speed", Kinematics::inf, "float('inf')"),
         py::arg("axis") = 1, py::arg("max_steering_angle") = 1,
         py::arg("k") = 0, py::arg("use_velocity_norm") = false,
         DOC(navground, core, BicycleKinematics, BicycleKinematics))
      .def_property(
          "max_steering_angle", &BicycleKinematics::get_max_steering_angle,
          &BicycleKinematics::set_max_steering_angle,
          DOC(navground, core, BicycleKinematics, property_max_steering_angle))
      .def_property(
          "min_steering_radius", &BicycleKinematics::get_min_steering_radius,
          nullptr,
          DOC(navground, core, BicycleKinematics, property_min_steering_radius))
      .def_property("axis", &BicycleKinematics::get_axis,
                    &BicycleKinematics::set_axis,
                    DOC(navground, core, BicycleKinematics, property_axis))
      .def_property("k", &BicycleKinematics::get_k, &BicycleKinematics::set_k,
                    DOC(navground, core, BicycleKinematics, property_k))
      .def_property(
          "use_velocity_norm", &BicycleKinematics::get_use_velocity_norm,
          &BicycleKinematics::set_use_velocity_norm,
          DOC(navground, core, BicycleKinematics, property_use_velocity_norm))
      .def("feasible_steering_angle",
           &BicycleKinematics::feasible_steering_angle,
           DOC(navground, core, BicycleKinematics, feasible_steering_angle))
      .def("twist_from_steering", &BicycleKinematics::twist_from_steering,
           DOC(navground, core, BicycleKinematics, twist_from_steering));

  py::class_<DynamicTwoWheelsDifferentialDriveKinematics,
             TwoWheelsDifferentialDriveKinematics, WheeledKinematics,
             std::shared_ptr<DynamicTwoWheelsDifferentialDriveKinematics>>
      dwk2(m, "DynamicTwoWheelsDifferentialDriveKinematics",
           DOC(navground, core, DynamicTwoWheelsDifferentialDriveKinematics));
  dwk2.def(py::init<ng_float_t, ng_float_t, ng_float_t, ng_float_t, ng_float_t,
                    ng_float_t, ng_float_t>(),
           py::arg_v("max_speed", Kinematics::inf, "float('inf')"),
           py::arg("wheel_axis") = 1,
           py::arg_v("max_angular_speed", Kinematics::inf, "float('inf')"),
           py::arg_v("max_forward_speed", Kinematics::inf, "float('inf')"),
           py::arg("max_backward_speed") = 0,
           py::arg_v("max_acceleration", Kinematics::inf, "float('inf')"),
           py::arg("moi") = 1,
           DOC(navground, core, DynamicTwoWheelsDifferentialDriveKinematics,
               DynamicTwoWheelsDifferentialDriveKinematics))
      .def_property(
          "max_acceleration",
          &DynamicTwoWheelsDifferentialDriveKinematics::get_max_acceleration,
          &DynamicTwoWheelsDifferentialDriveKinematics::set_max_acceleration,
          DOC(navground, core, DynamicTwoWheelsDifferentialDriveKinematics,
              property_max_acceleration))
      .def_property("max_angular_acceleration",
                    &DynamicTwoWheelsDifferentialDriveKinematics::
                        get_max_angular_acceleration,
                    &DynamicTwoWheelsDifferentialDriveKinematics::
                        set_max_angular_acceleration,
                    DOC(navground, core,
                        DynamicTwoWheelsDifferentialDriveKinematics,
                        property_max_angular_acceleration))
      .def_property(
          "moi", &DynamicTwoWheelsDifferentialDriveKinematics::get_moi,
          &DynamicTwoWheelsDifferentialDriveKinematics::set_moi,
          DOC(navground, core, DynamicTwoWheelsDifferentialDriveKinematics,
              property_moi))
      .def("wheel_torques",
           &DynamicTwoWheelsDifferentialDriveKinematics::wheel_torques,
           py::arg("value"), py::arg("current"), py::arg("time_step"),
           DOC(navground, core, DynamicTwoWheelsDifferentialDriveKinematics,
               wheel_torques))
      .def("twist_from_wheel_torques",
           &DynamicTwoWheelsDifferentialDriveKinematics::
               twist_from_wheel_torques,
           py::arg("values"), py::arg("current"), py::arg("time_step"),
           DOC(navground, core, DynamicTwoWheelsDifferentialDriveKinematics,
               twist_from_wheel_torques))
      .def_property(
          "max_wheel_torque",
          &DynamicTwoWheelsDifferentialDriveKinematics::get_max_wheel_torque,
          nullptr,
          DOC(navground, core, DynamicTwoWheelsDifferentialDriveKinematics,
              property_max_wheel_torque));
  // .def_property(
  //     "reduce_torques",
  //     &DynamicTwoWheelsDifferentialDriveKinematics::get_reduce_torques,
  //     &DynamicTwoWheelsDifferentialDriveKinematics::set_reduce_torques,
  //     DOC(navground, core, DynamicTwoWheelsDifferentialDriveKinematics,
  //         property_reduce_torques));

  py::class_<SocialMargin::Modulation,
             std::shared_ptr<SocialMargin::Modulation>>(
      m, "SocialMarginModulation",
      DOC(navground, core, SocialMargin_Modulation))
      .def(
          "__call__",
          [](const SocialMargin::Modulation *mod, ng_float_t margin,
             std::optional<ng_float_t> distance) {
            if (distance) {
              return (*mod)(margin, *distance);
            }
            return (*mod)(margin);
          },
          py::arg("margin"), py::arg("distance") = py::none(),
          DOC(navground, core, SocialMargin_Modulation, operator_call));

  py::class_<SocialMargin::ZeroModulation, SocialMargin::Modulation,
             std::shared_ptr<SocialMargin::ZeroModulation>>(
      m, "SocialMarginZeroModulation",
      DOC(navground, core, SocialMargin_ZeroModulation))
      .def(py::init<>(),
           DOC(navground, core, SocialMargin_Modulation, Modulation));
  py::class_<SocialMargin::ConstantModulation, SocialMargin::Modulation,
             std::shared_ptr<SocialMargin::ConstantModulation>>(
      m, "SocialMarginConstantModulation",
      DOC(navground, core, SocialMargin_ConstantModulation))
      .def(py::init<>(),
           DOC(navground, core, SocialMargin_Modulation, Modulation));
  py::class_<SocialMargin::LinearModulation, SocialMargin::Modulation,
             std::shared_ptr<SocialMargin::LinearModulation>>(
      m, "SocialMarginLinearModulation",
      DOC(navground, core, SocialMargin_LinearModulation))
      .def(py::init<ng_float_t>(), py::arg("upper_distance"),
           DOC(navground, core, SocialMargin_LinearModulation,
               LinearModulation));
  py::class_<SocialMargin::QuadraticModulation, SocialMargin::Modulation,
             std::shared_ptr<SocialMargin::QuadraticModulation>>(
      m, "SocialMarginQuadraticModulation",
      DOC(navground, core, SocialMargin_QuadraticModulation))
      .def(py::init<ng_float_t>(), py::arg("upper_distance"),
           DOC(navground, core, SocialMargin_QuadraticModulation,
               QuadraticModulation));
  py::class_<SocialMargin::LogisticModulation, SocialMargin::Modulation,
             std::shared_ptr<SocialMargin::LogisticModulation>>(
      m, "SocialMarginLogisticModulation",
      DOC(navground, core, SocialMargin_LogisticModulation))
      .def(py::init<>(),
           DOC(navground, core, SocialMargin_Modulation, Modulation));

  py::class_<SocialMargin, std::shared_ptr<SocialMargin>> social_margin(
      m, "SocialMargin", DOC(navground, core, SocialMargin));
  social_margin
      .def(py::init<ng_float_t>(), py::arg("value") = 0,
           DOC(navground, core, SocialMargin, SocialMargin))
      .def_property("modulation", &SocialMargin::get_modulation,
                    &SocialMargin::set_modulation,
                    DOC(navground, core, SocialMargin, property_modulation))
      .def(
          "get",
          [](SocialMargin *sm, std::optional<unsigned> type,
             std::optional<ng_float_t> distance) {
            if (!type) {
              return sm->get();
            }
            if (!distance) {
              return sm->get(*type);
            }
            return sm->get(*type, *distance);
          },
          py::arg("type") = py::none(), py::arg("distance") = py::none(),
          DOC(navground, core, SocialMargin, get))
      .def(
          "set",
          [](SocialMargin *sm, ng_float_t value, std::optional<unsigned> type) {
            if (!type) {
              return sm->set(value);
            }
            return sm->set(*type, value);
          },
          py::arg("value"), py::arg("type") = py::none(),
          DOC(navground, core, SocialMargin, set))
      .def_property("max_value", &SocialMargin::get_max_value, nullptr,
                    DOC(navground, core, SocialMargin, property_max_value))
      .def_static("schema", &YAML::schema_py<SocialMargin>,
                  YAML::schema_py_doc());

  py::class_<BehaviorModulation, PyBehaviorModulation,
             HasRegister<BehaviorModulation>, HasProperties,
             std::shared_ptr<BehaviorModulation>>
      behavior_modulation(m, "BehaviorModulation",
                          DOC(navground, core, BehaviorModulation));

  py::class_<Behavior, PyBehavior, HasRegister<Behavior>, HasProperties,
             std::shared_ptr<Behavior>>
      behavior(m, "Behavior", py::dynamic_attr(),
               DOC(navground, core, Behavior));

  behavior_modulation
      .def(py::init<>(),
           DOC(navground, core, BehaviorModulation, BehaviorModulation))
      .def("pre", &BehaviorModulation::pre, py::arg("behavior"),
           py::arg("time_step"), DOC(navground, core, BehaviorModulation, pre))
      .def("post", &BehaviorModulation::post, py::arg("behavior"),
           py::arg("time_step"), py::arg("cmd"),
           DOC(navground, core, BehaviorModulation, post))
      // .def_property(
      //     "type", [](BehaviorModulation *obj) { return obj->get_type(); },
      //     nullptr, DOC(navground, core, HasRegister, property_type))
      .def_property("enabled", &BehaviorModulation::get_enabled,
                    &BehaviorModulation::set_enabled,
                    DOC(navground, core, BehaviorModulation, property_enabled))
      .def_static(
          "load", &YAML::load_string_py<PyBehaviorModulation>, py::arg("value"),
          YAML::load_string_py_doc("modulation", "BehaviorModulation").c_str());

  py::class_<RelaxationModulation, BehaviorModulation,
             std::shared_ptr<RelaxationModulation>>
      relaxation(m, "RelaxationModulation",
                 DOC(navground, core, RelaxationModulation));

  relaxation
      .def(py::init<ng_float_t>(), py::arg("tau") = 0.125,
           DOC(navground, core, RelaxationModulation, RelaxationModulation))
      .def_property("tau", &RelaxationModulation::get_tau,
                    &RelaxationModulation::set_tau,
                    DOC(navground, core, RelaxationModulation, property_tau));

  py::class_<LimitAccelerationModulation, BehaviorModulation,
             std::shared_ptr<LimitAccelerationModulation>>
      limit_acceleration(m, "LimitAccelerationModulation",
                         DOC(navground, core, LimitAccelerationModulation));

  limit_acceleration
      .def(py::init<ng_float_t, ng_float_t>(),
           py::arg_v("max_acceleration",
                     std::numeric_limits<ng_float_t>::infinity(),
                     "float('inf')"),
           py::arg_v("max_angular_acceleration",
                     std::numeric_limits<ng_float_t>::infinity(),
                     "float('inf')"),
           DOC(navground, core, LimitAccelerationModulation,
               LimitAccelerationModulation))
      .def_property("max_acceleration",
                    &LimitAccelerationModulation::get_max_acceleration,
                    &LimitAccelerationModulation::set_max_acceleration,
                    DOC(navground, core, LimitAccelerationModulation,
                        property_max_acceleration))
      .def_property("max_angular_acceleration",
                    &LimitAccelerationModulation::get_max_angular_acceleration,
                    &LimitAccelerationModulation::set_max_angular_acceleration,
                    DOC(navground, core, LimitAccelerationModulation,
                        property_max_angular_acceleration));

  py::class_<LimitTwistModulation, BehaviorModulation,
             std::shared_ptr<LimitTwistModulation>>
      limit_twist(m, "LimitTwistModulation",
                  DOC(navground, core, LimitTwistModulation));

  limit_twist
      .def(py::init<ng_float_t, ng_float_t, ng_float_t, ng_float_t,
                    ng_float_t>(),
           py::arg_v("forward", std::numeric_limits<ng_float_t>::infinity(),
                     "float('inf')"),
           py::arg_v("backward", std::numeric_limits<ng_float_t>::infinity(),
                     "float('inf')"),
           py::arg_v("leftward", std::numeric_limits<ng_float_t>::infinity(),
                     "float('inf')"),
           py::arg_v("rightward", std::numeric_limits<ng_float_t>::infinity(),
                     "float('inf')"),
           py::arg_v("angular", std::numeric_limits<ng_float_t>::infinity(),
                     "float('inf')"),
           DOC(navground, core, LimitTwistModulation, LimitTwistModulation))
      .def_property("max_forward_speed",
                    &LimitTwistModulation::get_max_forward_speed,
                    &LimitTwistModulation::set_max_forward_speed,
                    DOC(navground, core, LimitTwistModulation,
                        property_max_forward_speed))
      .def_property("max_backward_speed",
                    &LimitTwistModulation::get_max_backward_speed,
                    &LimitTwistModulation::set_max_backward_speed,
                    DOC(navground, core, LimitTwistModulation,
                        property_max_backward_speed))
      .def_property("max_leftward_speed",
                    &LimitTwistModulation::get_max_leftward_speed,
                    &LimitTwistModulation::set_max_leftward_speed,
                    DOC(navground, core, LimitTwistModulation,
                        property_max_leftward_speed))
      .def_property("max_rightward_speed",
                    &LimitTwistModulation::get_max_rightward_speed,
                    &LimitTwistModulation::set_max_rightward_speed,
                    DOC(navground, core, LimitTwistModulation,
                        property_max_rightward_speed))
      .def_property("max_angular_speed",
                    &LimitTwistModulation::get_max_angular_speed,
                    &LimitTwistModulation::set_max_angular_speed,
                    DOC(navground, core, LimitTwistModulation, property,
                        max_angular_speed));

  py::class_<MotorPIDModulation, BehaviorModulation,
             std::shared_ptr<MotorPIDModulation>>
      motor_pid(m, "MotorPIDModulation",
                DOC(navground, core, MotorPIDModulation));

  motor_pid
      .def(py::init<ng_float_t, ng_float_t, ng_float_t>(), py::arg("k_p") = 1,
           py::arg("k_i") = 0, py::arg("k_d") = 0,
           DOC(navground, core, MotorPIDModulation, MotorPIDModulation))
      .def_property("k_p", &MotorPIDModulation::get_k_p,
                    &MotorPIDModulation::set_k_p,
                    DOC(navground, core, MotorPIDModulation, property_k_p))
      .def_property("k_i", &MotorPIDModulation::get_k_i,
                    &MotorPIDModulation::set_k_i,
                    DOC(navground, core, MotorPIDModulation, property_k_i))
      .def_property("k_d", &MotorPIDModulation::get_k_d,
                    &MotorPIDModulation::set_k_d,
                    DOC(navground, core, MotorPIDModulation, property_k_d));

  py::enum_<Behavior::Heading>(behavior, "Heading",
                               DOC(navground, core, Behavior_Heading))
      .value("idle", Behavior::Heading::idle,
             DOC(navground, core, Behavior_Heading, idle))
      .value("target_point", Behavior::Heading::target_point,
             DOC(navground, core, Behavior_Heading, target_point))
      .value("target_angle", Behavior::Heading::target_angle,
             DOC(navground, core, Behavior_Heading, target_angle))
      .value("target_angular_speed", Behavior::Heading::target_angular_speed,
             DOC(navground, core, Behavior_Heading, target_angular_speed))
      .value("velocity", Behavior::Heading::velocity,
             DOC(navground, core, Behavior_Heading, velocity));

  behavior
      .def(py::init<std::shared_ptr<Kinematics>, ng_float_t>(),
           py::arg("kinematics") = py::none(), py::arg("radius") = 0,
           DOC(navground, core, Behavior, Behavior))
      .def("clear_modulations", &clear_modulations_py,
           DOC(navground, core, Behavior, clear_modulations))
      .def("add_modulation", &add_modulation_py, py::arg("value"),
           DOC(navground, core, Behavior, add_modulation))
      .def("remove_modulation", &remove_modulation_py, py::arg("value"),
           DOC(navground, core, Behavior, remove_modulation))
      .def_property("modulations",
                    py::overload_cast<>(&Behavior::get_modulations, py::const_),
                    nullptr,
                    DOC(navground, core, Behavior, property_modulations))
      .def_property(
          "kinematics", &Behavior::get_kinematics,
          py::cpp_function(&Behavior::set_kinematics, py::keep_alive<1, 2>()),
          DOC(navground, core, Behavior, property_kinematics))
      .def_property("radius", &Behavior::get_radius, &Behavior::set_radius,
                    DOC(navground, core, Behavior, property_radius))
      .def_property("max_speed", &Behavior::get_max_speed,
                    &Behavior::set_max_speed,
                    DOC(navground, core, Behavior, property_max_speed))
      .def_property("max_angular_speed", &Behavior::get_max_angular_speed,
                    &Behavior::set_max_angular_speed,
                    DOC(navground, core, Behavior, property_max_angular_speed))
      .def_property("optimal_speed", &Behavior::get_optimal_speed,
                    &Behavior::set_optimal_speed,
                    DOC(navground, core, Behavior, property_optimal_speed))
      .def_property(
          "optimal_angular_speed", &Behavior::get_optimal_angular_speed,
          &Behavior::set_optimal_angular_speed,
          DOC(navground, core, Behavior, property_optimal_angular_speed))
      .def_property("rotation_tau", &Behavior::get_rotation_tau,
                    &Behavior::set_rotation_tau,
                    DOC(navground, core, Behavior, property_rotation_tau))
      .def_property("safety_margin", &Behavior::get_safety_margin,
                    &Behavior::set_safety_margin,
                    DOC(navground, core, Behavior, property_safety_margin))
      .def_property("horizon", &Behavior::get_horizon, &Behavior::set_horizon,
                    DOC(navground, core, Behavior, property_horizon))
      .def_property("path_tau", &Behavior::get_path_tau,
                    &Behavior::set_path_tau,
                    DOC(navground, core, Behavior, property_path_tau))
      .def_property("path_look_ahead", &Behavior::get_path_look_ahead,
                    &Behavior::set_path_look_ahead,
                    DOC(navground, core, Behavior, property_path_look_ahead))
      .def_property("pose", &Behavior::get_pose, &Behavior::set_pose,
                    DOC(navground, core, Behavior, property_pose))
      // .def_property("pose_ref", &Behavior::get_pose_ref,
      //               DOC(navground, core, Behavior, property_pose))
      .def_property("position", &Behavior::get_position,
                    &Behavior::set_position,
                    DOC(navground, core, Behavior, property_position))
      .def_property("orientation", &Behavior::get_orientation,
                    &Behavior::set_orientation,
                    DOC(navground, core, Behavior, property_orientation))
      .def_property(
          "assume_cmd_is_actuated", &Behavior::get_assume_cmd_is_actuated,
          &Behavior::set_assume_cmd_is_actuated,
          DOC(navground, core, Behavior, property_assume_cmd_is_actuated))

      .def_readonly("social_margin", &Behavior::social_margin,
                    DOC(navground, core, Behavior, social_margin))
      .def_property(
          "twist", [](const Behavior &self) { return self.get_twist(); },
          &Behavior::set_twist, DOC(navground, core, Behavior, property_twist))
      .def("get_twist", &Behavior::get_twist,
           py::arg_v("frame", Frame::absolute,
                     "navground.core._navground.Frame.absolute"),
           DOC(navground, core, Behavior, get_twist))
      .def_property(
          "velocity", [](const Behavior &self) { return self.get_velocity(); },
          [](Behavior &self, const Vector2 v) { return self.set_velocity(v); },
          DOC(navground, core, Behavior, property_velocity))
      .def("get_velocity", &Behavior::get_velocity,
           py::arg_v("frame", Frame::absolute,
                     "navground.core._navground.Frame.absolute"),
           DOC(navground, core, Behavior, get_velocity))
      .def("set_velocity", &Behavior::set_velocity, py::arg("velocity"),
           py::arg_v("frame", Frame::absolute,
                     "navground.core._navground.Frame.absolute"),
           DOC(navground, core, Behavior, set_velocity))
      .def_property("angular_speed", &Behavior::get_angular_speed,
                    &Behavior::set_angular_speed,
                    DOC(navground, core, Behavior, property_angular_speed))
      .def_property("speed", &Behavior::get_speed, nullptr,
                    DOC(navground, core, Behavior, property_speed))
      .def_property("wheel_speeds", &Behavior::get_wheel_speeds,
                    &Behavior::set_wheel_speeds,
                    DOC(navground, core, Behavior, property_wheel_speeds))
      .def_property(
          "actuated_twist",
          [](const Behavior &self) { return self.get_actuated_twist(); },
          &Behavior::set_actuated_twist,
          DOC(navground, core, Behavior, property_actuated_twist))
      // .def_property("actuated_twist_ref", &Behavior::get_actuated_twist_ref,
      //               nullptr,
      //               DOC(navground, core, Behavior,
      //               property_actuated_twist_ref))
      .def("get_actuated_twist", &Behavior::get_actuated_twist,
           py::arg_v("frame", Frame::absolute,
                     "navground.core._navground.Frame.absolute"),
           DOC(navground, core, Behavior, get_actuated_twist))
      .def_property(
          "actuated_wheel_speeds", &Behavior::get_actuated_wheel_speeds,
          nullptr,
          DOC(navground, core, Behavior, property_actuated_wheel_speeds))
      .def("actuate",
           py::overload_cast<const Twist2 &, ng_float_t, bool>(
               &Behavior::actuate),
           py::arg("twist"), py::arg("time_step"),
           py::arg("enforce_feasibility") = false,
           DOC(navground, core, Behavior, actuate))
      .def("actuate", py::overload_cast<ng_float_t>(&Behavior::actuate),
           py::arg("time_step"), DOC(navground, core, Behavior, actuate, 2))
      .def_property("heading_behavior", &Behavior::get_heading_behavior,
                    &Behavior::set_heading_behavior,
                    DOC(navground, core, Behavior, property_heading_behavior))
      .def_property("has_target", &Behavior::has_target, nullptr,
                    DOC(navground, core, Behavior, property_has_target))
      .def_property("target", &Behavior::get_target, &Behavior::set_target,
                    DOC(navground, core, Behavior, property_target))
      .def_property("target_ref", &Behavior::get_target_ref, nullptr,
                    DOC(navground, core, Behavior, property_target_ref))
      .def("check_if_target_satisfied", &Behavior::check_if_target_satisfied,
           DOC(navground, core, Behavior, check_if_target_satisfied))
      .def("prepare", &Behavior::prepare,
           DOC(navground, core, Behavior, prepare))
      .def("close", &Behavior::close, DOC(navground, core, Behavior, close))
      .def("compute_cmd", &Behavior::compute_cmd, py::arg("time_step"),
           py::arg("frame") = py::none(),
           py::arg("enforce_feasibility") = false,
           DOC(navground, core, Behavior, compute_cmd))
      .def(
          "compute_cmd_internal",
          [](PyBehavior &behavior, ng_float_t time_step) {
            return behavior.compute_cmd_internal(time_step);
          },
          py::arg("time_step"),
          DOC(navground, core, Behavior, compute_cmd_internal))
      .def(
          "desired_velocity_towards_point",
          [](PyBehavior &behavior, const Vector2 &point, ng_float_t speed,
             ng_float_t time_step) {
            return behavior.desired_velocity_towards_point(point, speed,
                                                           time_step);
          },
          py::arg("point"), py::arg("speed"), py::arg("time_step"),
          DOC(navground, core, Behavior, desired_velocity_towards_point))
      .def(
          "desired_velocity_towards_velocity",
          [](PyBehavior &behavior, const Vector2 &velocity,
             ng_float_t time_step) {
            return behavior.desired_velocity_towards_velocity(velocity,
                                                              time_step);
          },
          py::arg("velocity"), py::arg("time_step"),
          DOC(navground, core, Behavior, desired_velocity_towards_velocity))
      .def(
          "twist_towards_velocity",
          [](PyBehavior &behavior, const Vector2 &velocity) {
            return behavior.twist_towards_velocity(velocity);
          },
          py::arg("velocity"),
          DOC(navground, core, Behavior, twist_towards_velocity))
      .def(
          "cmd_twist_along_path",
          [](PyBehavior &behavior, Path &path, ng_float_t speed,
             ng_float_t time_step) {
            return behavior.cmd_twist_along_path(path, speed, time_step);
          },
          py::arg("path"), py::arg("speed"), py::arg("time_step"),
          DOC(navground, core, Behavior, cmd_twist_along_path))
      .def(
          "cmd_twist_towards_pose",
          [](PyBehavior &behavior, const Pose2 &pose, ng_float_t speed,
             ng_float_t angular_speed, ng_float_t time_step) {
            return behavior.cmd_twist_towards_pose(pose, speed, angular_speed,
                                                   time_step);
          },
          py::arg("pose"), py::arg("speed"), py::arg("angular_speed"),
          py::arg("time_step"),
          DOC(navground, core, Behavior, cmd_twist_towards_pose))
      .def(
          "cmd_twist_towards_point",
          [](PyBehavior &behavior, const Vector2 &point, ng_float_t speed,
             ng_float_t time_step) {
            return behavior.cmd_twist_towards_point(point, speed, time_step);
          },
          py::arg("point"), py::arg("speed"), py::arg("time_step"),
          DOC(navground, core, Behavior, cmd_twist_towards_point))
      .def(
          "cmd_twist_towards_velocity",
          [](PyBehavior &behavior, const Vector2 &velocity,
             ng_float_t time_step) {
            return behavior.cmd_twist_towards_velocity(velocity, time_step);
          },
          py::arg("velocity"), py::arg("time_step"),
          DOC(navground, core, Behavior, cmd_twist_towards_velocity))
      .def(
          "cmd_twist_towards_orientation",
          [](PyBehavior &behavior, ng_float_t orientation,
             ng_float_t angular_speed, ng_float_t time_step) {
            return behavior.cmd_twist_towards_orientation(
                orientation, angular_speed, time_step);
          },
          py::arg("orientation"), py::arg("angular_speed"),
          py::arg("time_step"),
          DOC(navground, core, Behavior, cmd_twist_towards_orientation))
      .def(
          "cmd_twist_towards_angular_speed",
          [](PyBehavior &behavior, ng_float_t angular_speed,
             ng_float_t time_step) {
            return behavior.cmd_twist_towards_angular_speed(angular_speed,
                                                            time_step);
          },
          py::arg("angular_speed"), py::arg("time_step"),
          DOC(navground, core, Behavior, cmd_twist_towards_angular_speed))
      .def(
          "cmd_twist_towards_stopping",
          [](PyBehavior &behavior, ng_float_t time_step) {
            return behavior.cmd_twist_towards_stopping(time_step);
          },
          py::arg("time_step"),
          DOC(navground, core, Behavior, cmd_twist_towards_stopping))
      .def_property("desired_velocity", &Behavior::get_desired_velocity,
                    nullptr,
                    DOC(navground, core, Behavior, property_desired_velocity))
      // .def_property(
      //     "type", [](Behavior *obj) { return obj->get_type(); }, nullptr,
      //     DOC(navground, core, HasRegister, property_type))
      .def("to_frame", &Behavior::to_frame, py::arg("value"), py::arg("frame"),
           DOC(navground, core, Behavior, to_frame))
      .def("feasible_speed", &Behavior::feasible_speed, py::arg("value"),
           DOC(navground, core, Behavior, feasible_speed))
      .def("feasible_angular_speed", &Behavior::feasible_angular_speed,
           py::arg("value"),
           DOC(navground, core, Behavior, feasible_angular_speed))
      .def("feasible_twist", &Behavior::feasible_twist, py::arg("value"),
           DOC(navground, core, Behavior, feasible_twist))
      .def("feasible_twist_from_current",
           &Behavior::feasible_twist_from_current, py::arg("value"),
           py::arg("time_step"),
           DOC(navground, core, Behavior, feasible_twist_from_current))
      .def("estimate_time_until_target_satisfied",
           &Behavior::estimate_time_until_target_satisfied,
           DOC(navground, core, Behavior, estimate_time_until_target_satisfied))
      .def_property("environment_state",
                    py::cpp_function(&Behavior::get_environment_state,
                                     py::return_value_policy::reference),
                    nullptr,
                    DOC(navground, core, Behavior, property_environment_state))
      .def("get_environment_state", &Behavior::get_environment_state,
           py::return_value_policy::reference,
           DOC(navground, core, Behavior, get_environment_state))
      .def("wheel_speeds_from_twist", &Behavior::wheel_speeds_from_twist,
           py::arg("value"),
           DOC(navground, core, Behavior, wheel_speeds_from_twist))
      .def("twist_from_wheel_speeds", &Behavior::twist_from_wheel_speeds,
           py::arg("value"),
           DOC(navground, core, Behavior, twist_from_wheel_speeds))
      .def("set_state_from", &Behavior::set_state_from, py::arg("other"),
           DOC(navground, core, Behavior, set_state_from))
      .def_property("efficacy", &Behavior::get_efficacy, nullptr,
                    DOC(navground, core, Behavior, property_efficacy))
      .def_property("is_stuck", &Behavior::is_stuck, nullptr,
                    DOC(navground, core, Behavior, property_is_stuck))
      .def("get_target_pose", &Behavior::get_target_pose,
           py::arg_v("frame", Frame::absolute,
                     "navground.core._navground.Frame.absolute"),
           py::arg("ignore_tolerance") = false,
           DOC(navground, core, Behavior, get_target_pose))
      .def("get_target_position", &Behavior::get_target_position,
           py::arg_v("frame", Frame::absolute,
                     "navground.core._navground.Frame.absolute"),
           py::arg("ignore_tolerance") = false,
           DOC(navground, core, Behavior, get_target_position))
      .def("get_target_orientation", &Behavior::get_target_orientation,
           py::arg("frame"), py::arg("ignore_tolerance") = false,
           DOC(navground, core, Behavior, get_target_orientation))
      .def("get_target_direction", &Behavior::get_target_direction,
           py::arg_v("frame", Frame::absolute,
                     "navground.core._navground.Frame.absolute"),
           py::arg("ignore_tolerance") = false,
           DOC(navground, core, Behavior, get_target_direction))
      .def("get_target_angular_direction",
           &Behavior::get_target_angular_direction,
           py::arg("ignore_tolerance") = false,
           DOC(navground, core, Behavior, get_target_angular_direction))
      .def("get_target_distance", &Behavior::get_target_distance,
           py::arg("ignore_tolerance") = false,
           DOC(navground, core, Behavior, get_target_distance))
      .def("get_target_angular_distance",
           &Behavior::get_target_angular_distance,
           py::arg("ignore_tolerance") = false,
           DOC(navground, core, Behavior, get_target_angular_distance))
      .def("get_target_twist", &Behavior::get_target_twist,
           py::arg_v("frame", Frame::absolute,
                     "navground.core._navground.Frame.absolute"),
           py::arg("ignore_tolerance") = false,
           DOC(navground, core, Behavior, get_target_velocity))
      .def("get_target_velocity", &Behavior::get_target_velocity,
           py::arg_v("frame", Frame::absolute,
                     "navground.core._navground.Frame.absolute"),
           py::arg("ignore_tolerance") = false,
           DOC(navground, core, Behavior, get_target_velocity))
      .def("get_target_angular_velocity",
           &Behavior::get_target_angular_velocity,
           py::arg("ignore_tolerance") = false,
           DOC(navground, core, Behavior, get_target_angular_velocity))
      .def("get_target_speed", &Behavior::get_target_speed,
           DOC(navground, core, Behavior, get_target_speed))
      .def("get_target_angular_speed", &Behavior::get_target_angular_speed,
           DOC(navground, core, Behavior, get_target_angular_speed))
      .def("is_stopped", &Behavior::is_stopped, py::arg("epsilon_speed") = 1e-6,
           py::arg("epsilon_angular_speed") = 1e-6,
           DOC(navground, core, Behavior, is_stopped))
      .def_static("load", &YAML::load_string_py<PyBehavior>, py::arg("value"),
                  YAML::load_string_py_doc("behavior", "Behavior").c_str());

  m.def(
      "behavior_has_geometric_state",
      [](Behavior *obj) {
        return (dynamic_cast<GeometricState *>(obj->get_environment_state())) !=
               nullptr;
      },
      py::arg("behavior"));

  py::class_<GeometricState, EnvironmentState, std::shared_ptr<GeometricState>>(
      m, "GeometricState", DOC(navground, core, GeometricState))
      .def(py::init<>(), DOC(navground, core, GeometricState, GeometricState))
      .def_property("neighbors", &GeometricState::get_neighbors,
                    &GeometricState::set_neighbors,
                    DOC(navground, core, GeometricState, property_neighbors))
      .def_property(
          "static_obstacles", &GeometricState::get_static_obstacles,
          &GeometricState::set_static_obstacles,
          DOC(navground, core, GeometricState, property_static_obstacles))
      .def_property(
          "line_obstacles", &GeometricState::get_line_obstacles,
          &GeometricState::set_line_obstacles,
          DOC(navground, core, GeometricState, property_line_obstacles));

  py::class_<BufferDescription>(m, "BufferDescription",
                                DOC(navground, core, BufferDescription))
      .def(py::init([](const BufferShape &shape, const py::object &_dtype,
                       double low, double high, bool categorical) {
             const py::dtype dtype = make_dtype(_dtype);
             const std::string fmt = type_from_dtype(dtype);
             return new BufferDescription(shape, fmt, low, high, categorical);
           }),
           py::arg("shape") = BufferShape{}, py::arg("dtype") = "float",
           py::arg("low") = std::numeric_limits<double>::min(),
           py::arg("high") = std::numeric_limits<double>::max(),
           py::arg("categorical") = false,
           DOC(navground, core, BufferDescription, BufferDescription))
      .def_property(
          "shape",
          [](const BufferDescription &value) {
            return py::tuple(py::cast(value.shape));
          },
          nullptr, DOC(navground, core, BufferDescription, shape))
      .def_property(
          "type",
          [](const BufferDescription &value) { return py::dtype(value.type); },
          nullptr, DOC(navground, core, BufferDescription, type))
      .def_property("strides", &BufferDescription::get_strides, nullptr,
                    DOC(navground, core, BufferDescription, property_strides))
      .def_readonly("low", &BufferDescription::low,
                    DOC(navground, core, BufferDescription, low))
      .def_readonly("high", &BufferDescription::high,
                    DOC(navground, core, BufferDescription, high))
      .def_readonly("categorical", &BufferDescription::categorical,
                    DOC(navground, core, BufferDescription, categorical))
      .def("__repr__",
           [](const BufferDescription &value) -> py::str {
             py::str r("BufferDescription(shape=");
             r += py::str(py::tuple(py::cast(value.shape)));
             r += py::str(", type=") + py::dtype(value.type).attr("__repr__")();
             r += py::str(", low=") + py::str(py::cast(value.low));
             r += py::str(", high=") + py::str(py::cast(value.high));
             r += py::str(", categorical=") +
                  py::str(py::cast(value.categorical)) + py::str(")");
             return r;
           })
      .def(py::pickle(
          [](const BufferDescription &value) {
            return py::make_tuple(py::tuple(py::cast(value.shape)), value.type,
                                  value.low, value.high, value.categorical);
          },
          [](py::tuple v) {
            const py::dtype dtype = make_dtype(v[1]);
            const std::string fmt = type_from_dtype(dtype);
            BufferDescription desc(
                py::cast<BufferShape>(v[0]), fmt, py::cast<double>(v[2]),
                py::cast<double>(v[3]), py::cast<bool>(v[4]));
            return desc;
          }));

  py::class_<Buffer>(m, "Buffer", DOC(navground, core, Buffer))
#if 0
      .def(py::init<const BufferDescription &, BufferType>(),
           py::arg("description"), py::arg("value"),
           DOC(navground, core, Buffer, Buffer))
      .def(py::init<const BufferDescription &, const BufferData &>(),
           py::arg("description"), py::arg("data"),
           DOC(navground, core, Buffer, Buffer, 2))
      .def(py::init<const BufferDescription &>(), py::arg("description"),
           DOC(navground, core, Buffer, Buffer, 3))
      .def(py::init<const BufferData &>(),
           py::arg("data") = std::valarray<ng_float_t>(0),
           DOC(navground, core, Buffer, Buffer, 4))
      .def(py::init([](const py::buffer &value) {
             Buffer buffer;
             set_buffer_from_buffer(buffer, value, true);
             return buffer;
           }),
           R"doc(Constructs an unbounded buffer with the provided data)doc")
#endif
      .def(py::init([](const std::optional<BufferDescription> &description =
                           std::nullopt,
                       const py::object &data = py::none()) {
             return make_buffer(description, data);
           }),
           py::arg("description") = std::nullopt, py::arg("data") = py::none(),
           R"doc(
Constructs a new instance.

:param description: The description
:type description: :py:class:`navground.core.BufferDescription` | None
:param data: Optional data to initialize the buffer. If provided, 
             it will overwrite data initialized from the description.
             Else the buffer will be initialized with zeros.
             Accept any type supporting the buffer protocol.
:type data: object
           )doc")
      .def_property("size", &Buffer::size, nullptr,
                    DOC(navground, core, Buffer, property_size))
      .def_property(
          "type",
          [](const Buffer &buffer) { return dtype_from_buffer(buffer); },
          [](Buffer &buffer, const py::object &value) {
            const auto dtype = make_dtype(value);
            buffer.set_type(type_from_dtype(dtype), true);
          },
          "The buffer type")
      .def_property(
          "data",
          [](const Buffer &buffer) { return get_array_from_buffer(buffer); },
          [](Buffer &buffer, const py::buffer &value) {
            set_buffer_from_buffer(buffer, value, true);
          },
          "The data stored in the buffer")
      .def_property(
          "description", &Buffer::get_description,
          [](Buffer &buffer, const BufferDescription &value) {
            buffer.set_description(value, true);
          },
          DOC(navground, core, Buffer, property_description))
      .def_property("low", &Buffer::get_low, &Buffer::set_low,
                    DOC(navground, core, Buffer, property_low))
      .def_property("high", &Buffer::get_high, &Buffer::set_high,
                    DOC(navground, core, Buffer, property_high))
      .def_property("categorical", &Buffer::get_categorical,
                    &Buffer::set_categorical,
                    DOC(navground, core, Buffer, property_categorical))
      .def_property(
          "shape",
          [](const Buffer &buffer) {
            return py::tuple(py::cast(buffer.get_shape()));
          },
          [](Buffer &buffer, const BufferShape &value) {
            buffer.set_shape(value, true);
          },
          DOC(navground, core, Buffer, property_shape))
      .def("set_description", &Buffer::set_description, py::arg("value"),
           py::arg("force") = false,
           DOC(navground, core, Buffer, set_description))
      .def("__repr__",
           [](const Buffer &value) -> py::str {
             py::str r("Buffer(description=");
             const auto obj = py::cast(value);
             r += obj.attr("description").attr("__repr__")();
             r += py::str(", data=") + obj.attr("data").attr("__repr__")() +
                  py::str(")");
             return r;
           })
      .def(py::pickle(
          [](const Buffer &value) {
            return py::make_tuple(value.get_description(),
                                  get_array_from_buffer(value));
          },
          [](py::tuple v) {
            Buffer buffer(py::cast<BufferDescription>(v[0]));
            set_buffer_from_buffer(buffer, py::cast<py::buffer>(v[1]), true);
            return buffer;
          }));

  py::bind_map<std::map<std::string, Buffer>>(
      m, "BufferMap", "A dictionary of type Dict[str, Buffer]");

  py::class_<SensingState, EnvironmentState, std::shared_ptr<SensingState>>(
      m, "SensingState", DOC(navground, core, SensingState))
      .def(py::init<>(), DOC(navground, core, SensingState, SensingState))
#if 0
      .def("init_buffer",
           py::overload_cast<const std::string &, const BufferDescription &,
                             BufferType>(&SensingState::init_buffer),
           py::arg("key"), py::arg("description"), py::arg("value"),
           py::return_value_policy::automatic_reference,
           DOC(navground, core, SensingState, init_buffer))
      .def("init_buffer",
           py::overload_cast<const std::string &, const BufferDescription &>(
               &SensingState::init_buffer),
           py::arg("key"), py::arg("description"),
           py::return_value_policy::automatic_reference,
           DOC(navground, core, SensingState, init_buffer, 2))
      .def("init_buffer",
           py::overload_cast<const std::string &, const BufferData &>(
               &SensingState::init_buffer),
           py::arg("key"), py::arg("data"),
           py::return_value_policy::automatic_reference,
           DOC(navground, core, SensingState, init_buffer, 3))
#endif
      .def(
          "init_buffer",
          [](SensingState &state, const std::string &key,
             const std::optional<BufferDescription> &description = std::nullopt,
             const py::object &data = py::none()) -> Buffer * {
            if (state.get_buffers().count(key)) {
              return nullptr;
            }
            auto buffer = make_buffer(description, data);
            state.set_buffer(key, std::move(buffer));
            return state.get_buffer(key);
          },
          py::arg("key"), py::arg("description") = std::nullopt,
          py::arg("data") = py::none(),
          py::return_value_policy::automatic_reference,
          R"doc(
Initializes a buffer.

:param key: The key
:type key: str
:param description: The description
:type description: :py:class:`navground.core.BufferDescription` | None
":param" data: Optional data to initialize the buffer. If provided, 
             it will overwrite data initialized from the description.
             Else the buffer will be initialized with zeros.
             Accept any type supporting the buffer protocol.
:type data: object
:return: The buffer if successfully initialized else a null pointer
:rtype: :py:class:`navground.core.Buffer` | None
           )doc")
      .def("get_buffer", &SensingState::get_buffer, py::arg("key"),
           py::return_value_policy::automatic_reference,
           DOC(navground, core, SensingState, get_buffer))
      .def("set_buffer", &SensingState::set_buffer, py::arg("key"),
           py::arg("buffer"), DOC(navground, core, SensingState, set_buffer))
      .def_property("buffers", &SensingState::get_buffers, nullptr,
                    DOC(navground, core, SensingState, property_buffers))
      .def(py::pickle(
          [](const SensingState &value) {
            py::dict rs;
            for (const auto &[key, buffer] : value.get_buffers()) {
              rs[py::str(key)] = buffer;
            }
            return py::make_tuple(rs);
          },
          [](py::tuple v) {
            SensingState state;
            for (const auto &[key, value] : py::cast<py::dict>(v[0])) {
              state.set_buffer(py::cast<std::string>(key),
                               py::cast<Buffer>(value));
            };
            return state;
          }));

  py::class_<GridMap, std::shared_ptr<GridMap>>(m, "GridMap",
                                                DOC(navground, core, GridMap))
      .def(py::init<unsigned, unsigned, double, const Vector2 &>(),
           py::arg("width"), py::arg("height"), py::arg("resolution"),
           py::arg("origin") = Vector2::Zero(),
           DOC(navground, core, GridMap, GridMap))
      .def_property("origin", &GridMap::get_origin, &GridMap::set_origin,
                    DOC(navground, core, GridMap, property_origin))
      .def_property("center", &GridMap::get_center, &GridMap::set_center,
                    DOC(navground, core, GridMap, property_center))
      .def_property("resolution", &GridMap::get_resolution,
                    &GridMap::set_resolution,
                    DOC(navground, core, GridMap, property_resolution))
      .def_property("width", &GridMap::get_width, &GridMap::set_width,
                    DOC(navground, core, GridMap, property_width))
      .def_property("height", &GridMap::get_height, &GridMap::set_height,
                    DOC(navground, core, GridMap, property_height))
      .def_property("top_right", &GridMap::get_top_right, nullptr,
                    DOC(navground, core, GridMap, property_top_right))
      .def_property("bottom_left", &GridMap::get_bottom_left, nullptr,
                    DOC(navground, core, GridMap, property_bottom_left))
      // Non const map
      .def_property("map", py::overload_cast<>(&GridMap::get_map), nullptr,
                    DOC(navground, core, GridMap, property_map))
      .def("get_position_of_cell", &GridMap::get_position_of_cell,
           py::arg("cell"), DOC(navground, core, GridMap, get_position_of_cell))
      .def("get_possible_cell_at_position",
           &GridMap::get_possible_cell_at_position, py::arg("position"),
           DOC(navground, core, GridMap, get_possible_cell_at_position))
      .def("contains_point", &GridMap::contains_point, py::arg("point"),
           DOC(navground, core, GridMap, contains_point))
      .def("move_center", &GridMap::move_center, py::arg("position"),
           py::arg("value") = 128, py::arg("snap") = true,
           DOC(navground, core, GridMap, move_center))
      .def("move_origin", &GridMap::move_origin, py::arg("position"),
           py::arg("value") = 128, py::arg("snap") = true,
           DOC(navground, core, GridMap, move_origin))
      .def("set_value", &GridMap::set_value, py::arg("value"),
           DOC(navground, core, GridMap, set_value))
      .def("set_value_of_cell", &GridMap::set_value_of_cell, py::arg("cell"),
           py::arg("value"), DOC(navground, core, GridMap, set_value_of_cell))
      .def("set_value_at_point", &GridMap::set_value_at_point, py::arg("point"),
           py::arg("value"), DOC(navground, core, GridMap, set_value_at_point))
      .def("set_value_in_rectangle", &GridMap::set_value_in_rectangle,
           py::arg("bottom_left"), py::arg("width"), py::arg("height"),
           py::arg("value"),
           DOC(navground, core, GridMap, set_value_in_rectangle))
      .def("set_value_in_disc", &GridMap::set_value_in_disc, py::arg("center"),
           py::arg("radius"), py::arg("value"),
           DOC(navground, core, GridMap, set_value_in_disc))
      .def("set_value_on_line", &GridMap::set_value_on_line, py::arg("p1"),
           py::arg("p2"), py::arg("value"),
           DOC(navground, core, GridMap, set_value_on_line))
      .def("set_value_between_cells", &GridMap::set_value_between_cells,
           py::arg("c1"), py::arg("c2"), py::arg("value"),
           DOC(navground, core, GridMap, set_value_between_cells))
      .def("get_cell_at_position", &GridMap::get_cell_at_position,
           py::arg("position"), py::arg("clamp"),
           DOC(navground, core, GridMap, get_cell_at_position))
      .def("raytrace_between_cells", &GridMap::raytrace_between_cells,
           py::arg("at"), py::arg("c1"), py::arg("c2"),
           py::arg("max_length") = std::numeric_limits<unsigned int>::max(),
           py::arg("min_length") = 0,
           DOC(navground, core, GridMap, raytrace_between_cells));

  py::class_<HLBehavior, Behavior, std::shared_ptr<HLBehavior>> hl(
      m, "HLBehavior", DOC(navground, core, HLBehavior));
  hl.def(py::init<std::shared_ptr<Kinematics>, ng_float_t>(),
         py::arg("kinematics") = py::none(), py::arg("radius") = 0,
         DOC(navground, core, HLBehavior, HLBehavior))
      .def_property("eta", &HLBehavior::get_eta, &HLBehavior::set_eta,
                    DOC(navground, core, HLBehavior, property_eta))
      .def_property("tau", &HLBehavior::get_tau, &HLBehavior::set_tau,
                    DOC(navground, core, HLBehavior, property_tau))
      .def_property("aperture", &HLBehavior::get_aperture,
                    &HLBehavior::set_aperture,
                    DOC(navground, core, HLBehavior, property_aperture))
      .def_property("resolution", &HLBehavior::get_resolution,
                    &HLBehavior::set_resolution,
                    DOC(navground, core, HLBehavior, property_resolution))
      .def_property(
          "angular_resolution", &HLBehavior::get_angular_resolution, nullptr,
          DOC(navground, core, HLBehavior, property_angular_resolution))
      .def_property("epsilon", &HLBehavior::get_epsilon,
                    &HLBehavior::set_epsilon,
                    DOC(navground, core, HLBehavior, property_epsilon))
      .def_property("barrier_angle", &HLBehavior::get_barrier_angle,
                    &HLBehavior::set_barrier_angle,
                    DOC(navground, core, HLBehavior, property_barrier_angle))
      .def("get_collision_distance", &HLBehavior::get_collision_distance,
           py::arg("assuming_static") = false, py::arg("speed") = std::nullopt,
           DOC(navground, core, HLBehavior, get_collision_distance));

  py::class_<ORCABehavior::Line>(m, "ORCALine")
      .def_readonly("point", &ORCABehavior::Line::point,
                    DOC(navground, core, ORCABehavior, Line, point))
      .def_readonly("direction", &ORCABehavior::Line::direction,
                    DOC(navground, core, ORCABehavior, Line, direction));

  py::class_<ORCABehavior, Behavior, std::shared_ptr<ORCABehavior>> orca(
      m, "ORCABehavior", DOC(navground, core, ORCABehavior));
  orca.def(py::init<std::shared_ptr<Kinematics>, ng_float_t>(),
           py::arg("kinematics") = py::none(), py::arg("radius") = 0,
           DOC(navground, core, ORCABehavior, ORCABehavior))
      .def_property("lines", &ORCABehavior::get_lines, nullptr,
                    DOC(navground, core, ORCABehavior, get_lines))
      .def_property(
          "max_number_of_neighbors", &ORCABehavior::get_max_number_of_neighbors,
          &ORCABehavior::set_max_number_of_neighbors,
          DOC(navground, core, ORCABehavior, property_max_number_of_neighbors))
      .def_property("treat_obstacles_as_agents",
                    &ORCABehavior::get_treat_obstacles_as_agents,
                    &ORCABehavior::set_treat_obstacles_as_agents,
                    DOC(navground, core, ORCABehavior,
                        property_treat_obstacles_as_agents))
      .def_property("time_horizon", &ORCABehavior::get_time_horizon,
                    &ORCABehavior::set_time_horizon,
                    DOC(navground, core, ORCABehavior, property_time_horizon))
      .def_property(
          "static_time_horizon", &ORCABehavior::get_static_time_horizon,
          &ORCABehavior::set_static_time_horizon,
          DOC(navground, core, ORCABehavior, property_static_time_horizon))
      .def_property(
          "is_using_effective_center", &ORCABehavior::is_using_effective_center,
          &ORCABehavior::should_use_effective_center,
          DOC(navground, core, ORCABehavior, is_using_effective_center));

  py::class_<HRVOBehavior, Behavior, std::shared_ptr<HRVOBehavior>> hrvo(
      m, "HRVOBehavior", DOC(navground, core, HRVOBehavior));
  hrvo.def(py::init<std::shared_ptr<Kinematics>, ng_float_t>(),
           py::arg("kinematics") = py::none(), py::arg("radius") = 0,
           DOC(navground, core, HRVOBehavior, HRVOBehavior))
      .def_property(
          "max_number_of_neighbors", &HRVOBehavior::get_max_number_of_neighbors,
          &HRVOBehavior::set_max_number_of_neighbors,
          DOC(navground, core, HRVOBehavior, property_max_number_of_neighbors))
      .def_property(
          "uncertainty_offset", &HRVOBehavior::get_uncertainty_offset,
          &HRVOBehavior::set_uncertainty_offset,
          DOC(navground, core, HRVOBehavior, property_uncertainty_offset));

  py::class_<DummyBehavior, Behavior, std::shared_ptr<DummyBehavior>> dummy(
      m, "DummyBehavior", DOC(navground, core, DummyBehavior));
  dummy
      .def(py::init<std::shared_ptr<Kinematics>, ng_float_t>(),
           py::arg("kinematics") = py::none(), py::arg("radius") = 0,
           DOC(navground, core, Behavior, Behavior))
      .def("set_environment_state", &DummyBehavior::set_environment_state,
           py::arg("state"),
           DOC(navground, core, DummyBehavior, set_environment_state))
      .def_property("environment_state_type",
                    &DummyBehavior::get_environment_state_type,
                    &DummyBehavior::set_environment_state_type,
                    DOC(navground, core, DummyBehavior, property,
                        environment_state_type));

  py::class_<Action, std::shared_ptr<Action>> action(
      m, "Action", DOC(navground, core, Action));

  py::enum_<Action::State>(action, "State", DOC(navground, core, Action_State))
      .value("idle", Action::State::idle,
             DOC(navground, core, Action_State, idle))
      .value("running", Action::State::running,
             DOC(navground, core, Action_State, running))
      .value("failure", Action::State::failure,
             DOC(navground, core, Action_State, failure))
      .value("success", Action::State::success,
             DOC(navground, core, Action_State, success));

  action
      .def_readonly("state", &Action::state,
                    DOC(navground, core, Action, state))
      .def_property("done", &Action::done, nullptr,
                    DOC(navground, core, Action, done))
      .def_property("running", &Action::running, nullptr,
                    DOC(navground, core, Action, running))
      .def("abort", &Action::abort, DOC(navground, core, Action, abort))
      .def_readwrite("running_cb", &Action::running_cb,
                     DOC(navground, core, Action, running_cb))
      .def_readwrite("done_cb", &Action::done_cb,
                     DOC(navground, core, Action, done_cb));

  py::class_<Controller>(m, "Controller", DOC(navground, core, Controller))
      .def(py::init<std::shared_ptr<Behavior>>(), py::arg("behavior") = nullptr,
           DOC(navground, core, Controller, Controller))
      .def_property("state", &Controller::get_state, nullptr,
                    DOC(navground, core, Controller, property_state))
      .def_property("idle", &Controller::idle, nullptr,
                    DOC(navground, core, Controller, idle))
      .def_property("is_still", &Controller::is_still, nullptr,
                    DOC(navground, core, Controller, is_still))
      .def_property("behavior", &Controller::get_behavior,
                    &Controller::set_behavior,
                    DOC(navground, core, Controller, property_behavior))
      .def_property("speed_tolerance", &Controller::get_speed_tolerance,
                    &Controller::set_speed_tolerance,
                    DOC(navground, core, Controller, property_speed_tolerance))
      .def_property(
          "angular_speed_tolerance", &Controller::get_angular_speed_tolerance,
          &Controller::set_angular_speed_tolerance,
          DOC(navground, core, Controller, property_angular_speed_tolerance))
      .def_property("cmd_frame", &Controller::get_cmd_frame,
                    &Controller::set_cmd_frame,
                    DOC(navground, core, Controller, property_cmd_frame))
      .def("follow_manual_cmd", &Controller::follow_manual_cmd, py::arg("cmd"),
           DOC(navground, core, Controller, follow_manual_cmd))
      .def("follow_path", &Controller::follow_path, py::arg("path"),
           py::arg("tolerance"), DOC(navground, core, Controller, follow_path))
      .def("go_to_position", &Controller::go_to_position, py::arg("position"),
           py::arg("tolerance"), py::arg("along_path") = py::none(),
           DOC(navground, core, Controller, go_to_position))
      .def("go_to_pose", &Controller::go_to_pose, py::arg("pose"),
           py::arg("position_tolerance"), py::arg("orientation_tolerance"),
           py::arg("along_path") = py::none(),
           DOC(navground, core, Controller, go_to_pose))
      .def("follow_point", &Controller::follow_point, py::arg("point"),
           DOC(navground, core, Controller, follow_point))
      .def("follow_pose", &Controller::follow_pose, py::arg("pose"),
           DOC(navground, core, Controller, follow_pose))
      .def("follow_direction", &Controller::follow_direction,
           py::arg("direction"),
           DOC(navground, core, Controller, follow_direction))
      .def("follow_velocity", &Controller::follow_velocity, py::arg("velocity"),
           DOC(navground, core, Controller, follow_velocity))
      .def("follow_twist", &Controller::follow_twist, py::arg("twist"),
           DOC(navground, core, Controller, follow_twist))
      .def("update", &Controller::update, py::arg("time_step"),
           DOC(navground, core, Controller, update))
      .def("set_cmd_cb", &Controller::set_cmd_cb, py::arg("callback"),
           DOC(navground, core, Controller, set_cmd_cb))
      .def("stop", &Controller::stop, DOC(navground, core, Controller, stop));

  py::class_<CollisionComputation>(m, "CollisionComputation",
                                   DOC(navground, core, CollisionComputation))
      .def(py::init<>(),
           DOC(navground, core, CollisionComputation, CollisionComputation))
      .def(
          "setup",
          py::overload_cast<Pose2, ng_float_t, const std::vector<LineSegment> &,
                            const std::vector<Disc> &,
                            const std::vector<Neighbor> &>(
              &CollisionComputation::setup),
          py::arg_v("pose", Pose2(),
                    "navground.core._navground.Pose2((0, 0), 0)"),
          py::arg("margin") = 0,
          py::arg("line_segments") = std::vector<LineSegment>(),
          py::arg("static_discs") = std::vector<Disc>(),
          py::arg("dynamic_discs") = std::vector<Neighbor>(),
          DOC(navground, core, CollisionComputation, setup, 2))

      .def("static_free_distance",
           py::overload_cast<ng_float_t, ng_float_t, bool>(
               &CollisionComputation::static_free_distance),
           py::arg("angle"), py::arg("max_distance"),
           py::arg("include_neighbors") = true,
           DOC(navground, core, CollisionComputation, static_free_distance))

      .def("dynamic_free_distance",
           &CollisionComputation::dynamic_free_distance, py::arg("angle"),
           py::arg("max_distance"), py::arg("speed"),
           DOC(navground, core, CollisionComputation, dynamic_free_distance))

      .def("get_angles_for_sector",
           &CollisionComputation::get_angles_for_sector, py::arg("from_angle"),
           py::arg("length"), py::arg("resolution"),
           DOC(navground, core, CollisionComputation, get_angles_for_sector))
      .def("get_free_distance_for_sector",
           &CollisionComputation::get_free_distance_for_sector,
           py::arg("from_angle"), py::arg("length"), py::arg("resolution"),
           py::arg("max_distance"), py::arg("dynamic"), py::arg("speed") = 0,
           DOC(navground, core, CollisionComputation,
               get_free_distance_for_sector))
      .def("get_contour_for_sector",
           &CollisionComputation::get_free_distance_for_sector,
           py::arg("from_angle"), py::arg("length"), py::arg("resolution"),
           py::arg("max_distance"), py::arg("dynamic"), py::arg("speed") = 0,
           DOC(navground, core, CollisionComputation, get_contour_for_sector));

  py::class_<CachedCollisionComputation, CollisionComputation>(
      m, "CachedCollisionComputation",
      DOC(navground, core, CachedCollisionComputation))
      .def(py::init<>(), DOC(navground, core, CachedCollisionComputation,
                             CachedCollisionComputation))
      .def_property(
          "resolution", &CachedCollisionComputation::get_resolution,
          &CachedCollisionComputation::set_resolution,
          DOC(navground, core, CachedCollisionComputation, property_resolution))
      .def_property(
          "min_angle", &CachedCollisionComputation::get_min_angle,
          &CachedCollisionComputation::set_min_angle,
          DOC(navground, core, CachedCollisionComputation, property_min_angle))
      .def_property(
          "length", &CachedCollisionComputation::get_length,
          &CachedCollisionComputation::set_length,
          DOC(navground, core, CachedCollisionComputation, property_length))
      .def_property("max_distance",
                    &CachedCollisionComputation::get_max_distance,
                    &CachedCollisionComputation::set_max_distance,
                    DOC(navground, core, CachedCollisionComputation,
                        property_max_distance))
      .def_property(
          "speed", &CachedCollisionComputation::get_speed,
          &CachedCollisionComputation::set_speed,
          DOC(navground, core, CachedCollisionComputation, property_speed))
      .def("get_free_distance", &CachedCollisionComputation::get_free_distance,
           py::arg("dynamic"),
           DOC(navground, core, CachedCollisionComputation, get_free_distance));

  py::class_<HasAttributes, std::shared_ptr<HasAttributes>>(
      m, "HasAttributes", DOC(navground, core, HasAttributes))
      .def("get", &HasAttributes::get, py::arg("name"),
           DOC(navground, core, HasAttributes, get))
      .def("has", &HasAttributes::has, py::arg("name"),
           DOC(navground, core, HasAttributes, has))
      .def("set", &HasAttributes::set, py::arg("name"), py::arg("value"),
           DOC(navground, core, HasAttributes, set))
      .def("clear", &HasAttributes::clear,
           DOC(navground, core, HasAttributes, clear))
      .def_property("attributes", &HasAttributes::get_attributes,
                    &HasAttributes::set_attributes,
                    DOC(navground, core, HasAttributes, property, attributes));

  py::class_<BehaviorGroup, PyBehaviorGroup, std::shared_ptr<BehaviorGroup>>(
      m, "BehaviorGroup", DOC(navground, core, BehaviorGroup))
      .def(py::init<>())
      .def(
          "compute_cmds",
          [](PyBehaviorGroup &group, ng_float_t time_step) {
            return group.compute_cmds(time_step);
          },
          py::arg("time_step"),
          DOC(navground, core, BehaviorGroup, compute_cmds))
      .def_property("members", &BehaviorGroup::get_members, nullptr,
                    DOC(navground, core, BehaviorGroup, property_members))
      .def_property("size", &BehaviorGroup::size, nullptr,
                    DOC(navground, core, BehaviorGroup, property_size));

  py::class_<BehaviorGroupMember, PyBehaviorGroupMember, Behavior,
             std::shared_ptr<BehaviorGroupMember>>(
      m, "BehaviorGroupMember", DOC(navground, core, BehaviorGroupMember))
      .def(py::init<std::shared_ptr<Kinematics>, ng_float_t>(),
           py::arg("kinematics") = py::none(), py::arg("radius") = 0)
      .def(
          "make_group",
          [](const PyBehaviorGroupMember &group) {
            return group.make_group_py();
          },
          DOC(navground, core, BehaviorGroupMember, make_group))
      .def(
          "get_groups",
          [](const PyBehaviorGroupMember &group) {
            return group.get_groups_py();
          },
          DOC(navground, core, BehaviorGroupMember, get_groups))
      .def(
          "get_group_hash",
          [](const PyBehaviorGroupMember &group) {
            return group.get_group_hash();
          },
          DOC(navground, core, BehaviorGroupMember, get_group_hash))
      .def_property("group", &BehaviorGroupMember::get_group, nullptr,
                    DOC(navground, core, BehaviorGroup, property_group));

  m.def("load_plugins", &load_plugins, py::arg("plugins") = py::set(),
        py::arg("directories") = py::dict(), py::arg("include_default") = true,
        DOC(navground, core, load_plugins));

  m.def("get_loaded_plugins", &get_loaded_plugins,
        DOC(navground, core, get_loaded_plugins));

  // add [partial] pickle support
  pickle_via_yaml<PyBehaviorModulation>(behavior_modulation);
  pickle_via_yaml<PyBehavior>(behavior);
  pickle_via_yaml<PyBehavior>(hl);
  pickle_via_yaml<PyBehavior>(orca);
  pickle_via_yaml<PyBehavior>(hrvo);
  pickle_via_yaml<PyBehavior>(dummy);
  pickle_via_yaml<PyKinematics>(kinematics);
  pickle_via_yaml<PyKinematics>(omni);
  pickle_via_yaml<PyKinematics>(wk);
  pickle_via_yaml<PyKinematics>(ahead);
  pickle_via_yaml<PyKinematics>(wk2);
  pickle_via_yaml<PyKinematics>(wk4);
  pickle_via_yaml<PyKinematics>(dwk2);
  pickle_via_yaml<PyKinematics>(bk);
  pickle_via_yaml<PyBehaviorModulation>(relaxation);
  pickle_via_yaml<PyBehaviorModulation>(limit_acceleration);
  pickle_via_yaml<PyBehaviorModulation>(limit_twist);
  pickle_via_yaml<PyBehaviorModulation>(motor_pid);
  pickle_via_yaml_native<SocialMargin>(social_margin);

  m.def("to_absolute", &to_absolute, py::arg("value"), py::arg("reference"),
        DOC(navground, core, to_absolute));
  m.def("to_relative", &to_relative, py::arg("value"), py::arg("reference"),
        DOC(navground, core, to_relative));
  m.def("to_absolute_point", &to_absolute_point, py::arg("value"),
        py::arg("reference"), DOC(navground, core, to_absolute_point));
  m.def("to_relative_point", &to_relative_point, py::arg("value"),
        py::arg("reference"), DOC(navground, core, to_relative_point));
  m.def("normalize_angle", &normalize_angle, py::arg("angle"),
        DOC(navground, core, normalize_angle));
  m.def("orientation_of", &orientation_of, py::arg("vector"),
        DOC(navground, core, orientation_of));
  m.def("unit", &unit, py::arg("angle"), DOC(navground, core, unit));
  m.def("rotate", &rotate, py::arg("vector"), py::arg("angle"),
        DOC(navground, core, rotate));
  m.def("clamp_norm", &clamp_norm, py::arg("vector"), py::arg("max_length"),
        DOC(navground, core, clamp_norm));

  m.def(
      "bundle_schema", []() { return YAML::to_py(bundle_schema()); },
      R"doc(
Returns the bundle json-schema

:return: json-schema
:rtype: :py:type:`dict[str, typing.Any]`
)doc");

  m.def("get_build_info", &navground::core_py::build_info,
        DOC(navground, core, get_build_info));
  m.def("get_build_dependencies", &build_dependencies_core_py,
        "Gets the build dependencies",
        DOC(navground, core, get_build_dependencies));
  m.def("get_plugins_dependencies", &get_plugins_dependencies,
        DOC(navground, core, get_plugins_dependencies));

  m.def("make_properties", make_properties_py, py::arg("cls"),
        py::arg("owner") = "");

  m.def(
      "convert",
<<<<<<< HEAD
      [](const Property::Field &value, const std::string &type) {
        std::string scalar_type = type;
        bool is_list = false;
        if (type.size() > 2 && type.front() == '[' && type.back() == ']') {
          scalar_type = type.substr(1, type.size() - 2);
          is_list = true;
        }
        return convert_py(value, scalar_type, is_list);
      },
      "");
=======
      [](const Property::Field &value, const std::string &scalar_type_name,
         bool is_list) -> std::optional<Property::Field> {
        const auto fn = get_converter(scalar_type_name, is_list);
        if (fn) {
          return std::nullopt;
        }
        return (*fn)(value);
      },
      py::arg("value"), py::arg("scalar_type_name"), py::arg("is_list"), "");

  m.def("get_scalar_type_name", &get_scalar_type_name, py::arg("type_name"));

  m.def("get_type_name_with_scalar", &get_type_name_with_scalar,
        py::arg("scalar_type_name"), py::arg("is_list"));
>>>>>>> afba7443

  m.def(
      "uses_doubles",
      []() { return std::is_same<ng_float_t, float>::value == false; },
      "Returns whether navground has been compiled to use floats or doubles");
}<|MERGE_RESOLUTION|>--- conflicted
+++ resolved
@@ -2194,18 +2194,6 @@
 
   m.def(
       "convert",
-<<<<<<< HEAD
-      [](const Property::Field &value, const std::string &type) {
-        std::string scalar_type = type;
-        bool is_list = false;
-        if (type.size() > 2 && type.front() == '[' && type.back() == ']') {
-          scalar_type = type.substr(1, type.size() - 2);
-          is_list = true;
-        }
-        return convert_py(value, scalar_type, is_list);
-      },
-      "");
-=======
       [](const Property::Field &value, const std::string &scalar_type_name,
          bool is_list) -> std::optional<Property::Field> {
         const auto fn = get_converter(scalar_type_name, is_list);
@@ -2220,7 +2208,6 @@
 
   m.def("get_type_name_with_scalar", &get_type_name_with_scalar,
         py::arg("scalar_type_name"), py::arg("is_list"));
->>>>>>> afba7443
 
   m.def(
       "uses_doubles",
