# Changelog

## [0.6.0] Unreleased

### Added

- Added `Marker` sensor.
- Added `include_{x|y}` options to `Discs` sensor.
- Added  `load_sensor` to load a `sim.Sensor` (instead of a `sim.StateEstimation`).
- Added `background_extras` to render functions to render svg elements behind the world.
- Now rendering decorations support an additional `world` argument.
- Added conversion between `BoundingBox` and tuple.
- Added `BoundingBox` modifiers.
- Added picking support to `BoundingBox`.
- Added dynamic attributes to `Agent` and `World`.
- Added `record_scenario_properties` to `Experiment` to record (sampled) scenario properties as world attributes.
- Added keyword argument `include_properties_of` for registered classes (`__init_subclass__`) to include properties defined by a superclass.
- Added Python methods `Sensor.get_field_name` and `Sensor.get_or_init_buffer`.
- Added `register_abstract_type` to register abstract subtypes name and properties without registering a factory method.
- Added `BehaviorGroupMember`, an abstract `Behavior` subclass that delegates the computation of commands to their group (`BehaviorGroup`).
- Added `Bicycle` kinematics.
- Added `Target` angular direction.
- Added additional `Behavior` target helpers and extended `ignore_tolerance` argument to existing helpers: the treatment of the angular and planar components is now symmetric.
- Added [limited] Scenario accessors to property samplers.
<<<<<<< HEAD
- Added world-specific and default rendering configuration, which provides defaults for all rendering functions. This way, e.g., a scenario can specify world-specific extra for the worlds it creates.
- Added `World._repr_svg_` to implicitly display worlds as SVG in jupyter.
=======
- Enabled explicitly setting properties type name in Python.
>>>>>>> afba7443

### Fixed

- Fixed an error that wrongly marked `Direction` task as done.
- Fixed typo in wall-disc collision computation.
- Fixed dtype comparison to use `equal` instead of `is`.
- Fixed documentation errors.
- Fixed YAML serialization of `std::vector<bool>` which caused empty list to be serialized as a null node instead of an empty list.
- Fixed pickle protocol that linked `__dict__` to the original value.
- Fixed bug that caused Python (registered) properties of type `Vector2` to be
  configured as type `list[float]` instead, and similar mismatches between list of numbers.

### Changed

- Now `Behavior::check_if_target_satisfied` returns False is there target direction is defined and target speed is not zero.
- Split the initialization of a world by a scenario in two steps: `Scenario::init_world()` and `Scenario::apply_inits()`. This way, the specialized `init_world` can create entities that are then accessible by the initializers. Users should normally call `make_world`, which performs these two steps automatically.
- PySensor is now registered as "Sensor".
- `Behavior::get_target_distance` returns now a float (vs `std::optional`), returning when previously it would return `std::nullopt`.
- Targets are now recorded as a 16 dimensional vector; reading older recording is still supported.
- Modified Scenario decoder so that it first tries to decode a properties and only after it fails, it decodes a sampler. This way, scenarios with properties that have no or const samplers are encoded using the property value, which can be changed with the accessors. For properties with non-const samplers, the encoded values still reflects the sampler value, not the property value.
- In Python, the argument of registered properties setters are now coerced by default. You can disable it by exporting `NAVGROUND_DISABLE_PY_PROPERTY_COERCION`. The return type of the generic `get` method is also coerced: when a conversion is not possible, it returns the default value. This ensure that properties in YAML representation always have the correct types. Supported conversions are:
	- between scalar numerical types (float, int, bool) and between the relative vector types,
	- between a list of two numbers and a vector.

### Removed


## [0.5.2] 2025-04-30

Fixes few more bugs

### Fixed

- Fixes repetition in `plot_world`
- Fixes stopping criteria in `DirectionTask` 
- Fixes computing collisions between walls and agents 

### Changed

- `Behavior.check_if_target_satisfied` now returns false when target direction is defined and target speed is not zero.

## [0.5.1] 2025-02-28

Fixes few bugs went unnoticed when releasing 0.5.0. 

### Fixed

- Fixed typo in `plot_world`
- Fixed notebook `running_an_experiment_no_hdf5.ipynb`
- Fixed `LidarScan` import

## [0.5.0] 2025-02-28

In this release we add support for multiple state estimations, something that previously had limited support through `SensorCombination` (limited to sensors and not exposed to samplers). We keep backward-compatibility in the API and YAML: we can still configure agents to use a single state estimation using the old API and keywords. Agents with multiple state estimations evaluate them in constant order: subsequent state estimations evaluations have access to the state written by the previous state estimations. For example, we can use this to add noise to an otherwise perfect sensor or to combine the perception of two sensors into an higher level state estimation, like `LocalGridMap` does with odometry and lidar scans.

The second small but important addition are `prepare/close` virtual methods (called when a simulation starts and finishes) to `Behavior`, `StateEstimation`, and `Task`. The later two classes already had `prepare` but missed `close`. Users can specialize these methods to setup/teardown their classes after being initialized, for example to load a resource whose path is exposed as YAML property (i.e., only filled after initialization), or to setup coordination between group of objects, like when registering behaviors to a centralized group behavior to be evaluated at once for all agents.

The last set of important changes are structural: we moved packages to separate repositories to keep the focus on the navground libraries and CLI, which we are also the being tested and documented; we switched from push to pull-request & merge to update the main branch, running smoke tests before merging; and we now support building separated installers for `navground_core` and `navground_sim` and wheels for `navground_core_py` and `navground_sim_py`.


### Added

- Added `bidirectional` property to `Corridor` scenario to select unidirectional or bidirectional flows.
- Added virtual methods `prepare` and `close` to `Behavior`
- Added virtual method `close` to `StateEstimation`, `Task` and `World`
- Added tests and cpack and/or wheels to `navground_{core,sim,core_py,sim_py,examples,examples_py,minimal_plugin_cpp,minimal_plugin_py`.
- Added options to `python_install_namespace_package` to overwrite `setup.cfg`.
- Added wheel build/install to `python_install_namespace_package`.
- Added source dependencies to `generate_docstrings` to avoid rebuilding docstrings.h.
- Added "--version" to Python CLI.
- Added several methods/properties to Python `BoundingBox` wrapping `geos::geom::Envelope` methods: `__eq__`, `__hash__`, `contains`, `covers`, `distance`, `expand_by`, `expand_to_include`, `intersection`, `intersects`, `translate`, `height` , `width`.
- Added methods `get_buffer` and `get_number_of_items` to `Dataset`.
- Added options to `WaypointTask`: goal orientations and specific tolerances for different waypoints.
- Added task `GoToPose` as simplified interface to a `Waypoint` task with a single waypoint.
- Added argument `plot_last_pose` to `plot_trajectory` to force plotting the last pose.
- Added `zorder` argument to `plot_agent`, `plot_world`, `plot_trajectory` and `plot_run`.
- Added `velocity_arrow_alpha` in `plot_agent`.
- Added `angular_speed_tolerance` to `Controller`.

### Fixed

- Fixed version returned by C++ CLI.
- Fixed `Behavior::feasible_speed` and `Behavior::feasible_angular_speed`to clamp between `[-max, max]` (vs previous `[0, max]`).

### Changed

- Moved calling `world->prepare` from experiment to experimental run.
- Switched from a single to a sequence of state estimations. Single state estimation are still supported (YAML and API).
- Deprecated `SensorCombination`
- Renamed `velocity_arrow_color` to `velocity_arrow_edge_color` in `plot_agent`.
- `Controller::is_still` now uses `Behavior::is_stopped`.
- `Behavior::is_stopped` is now public and exposed to Python.
- In `Agent::prepare`, we now set the behavior pose and twist too.


### Removed

- Moved `navground_ros` and `navground_msgs` to their [own repository](https://github.com/idsia-robotics/navground_ros). 
- Moved `navground_coppeliasim` to its [own repository](https://github.com/idsia-robotics/navground_coppeliasim). 

## [0.4.0] 2025-02-11

This is the first release that includes binary installation packages for the navground C++ library. To support them, we slightly modified how we build the project. In particular, we added directories `distribution/{core|sim}` to build installers using `CPack` (C++) and `setuptools` (Python). 

Using the updated workflow, we still release self-contained wheels on PyPi, to which we add 

- DEB packages in Linux, an installer package for macOS, and a NSIS installer for Windows to install the C++ library (both core and sim);
- Python wheels to install a Python packages that loads shared libraries from the installed distribution, instead of containing all shared libraries like the versions available on PyPi. Users should install one of these wheels if they want to build C++ plugins against the released C++ library and use them from Python.

### Fixed

- Fixed several warnings raised by all tested C++ compilers (clang, gcc, msvc).
- `navground_sim_py`: moved importing dependency inside functions to allow executing `navground_py` without installing extra dependencies.

### Added

- Added packages `navground_minimal_{cpp|py}_plugin` with a minimal skeleton to write, build, install, and distribute a plugin (in this case a `Behavior`).
- Added docker files that install navground using the latest release.
- Added support to uniform samplers of type `Vector2` in `navground_sim`.
- Added option to `navground_{core|sim}` `CMakeLists.txt` to build executables.
- Added options to `navground_{core|sim}_py` `CMakeLists.txt` to install Python files and build python extension in custom directories.

### Changed

- Adapted `navground_{core|sim}{_py}` `CMakeLists.txt` to support inclusion in other projects. Added projects' version which are used, when building the projects, as a fallback when git is not available. Increased the required cmake version to 3.17.
- Restructured release workflow, splitting it in several workflow to be called from main workflow.
- Moved plugins to separate sub-directory in `navground_examples_cpp`.
- Added support in `navground_{core|sim}_py` to include DLL directories in Windows by exporting `NAVGROUND_DLL_PATH`: we don't need to copy shared libraries inside the Python package anymore.
- Moved `plugins.dsv` from `navground_core` to packages installing plugins. `navground_core` still exports a default `NAVGROUND_PLUGINS_PREFIX` set to the location where it is installed but now plugins packages can add the path where they are installed too if `ament_cmake` is available.
- Added `from __future__ import annotations`

## [0.3.5] 2025-02-03

This patch release corrects the documentation on custom YAML conversions.

### Fixed

- `Scenario::add_init` does not anymore overwrite initializers added with `Scenario::set_init`.
- `Agent::idle` now check that the behavior has no valid target.
- `Controller` invalidate the behavior target at the end of a move action.
- Corrected guide about custom YAML conversion in Python.
- Exposed all virtual methods in the trampoline `PySensor`.

### Added

- Added an example of custom YAML conversion in Python.
- Added `Behavior::has_target`

## [0.3.4] 2025-01-09

This patch release adds a few arguments to Navground CLI and fixes some issues when running an experiment over multiple processes.

### Added

- In `run`, added optional argument `--save_directory` that overrides the experiment config.
- In `run`, `sample`, `echo`, and `record_video`, added optional argument `--chdir` that changes the working directory to the parent of the file that is being loaded. This enable to specified file paths in the file fields that are relative to the path. 
- lua function `simNavground.dump`
- Added run callbacks to `Experiment` pickling.
- Added `Buffer::get_typed_ptr`

### Fixed

- `Experiment.run_mp` now load the plugins in every process, not just the main one.
- `Experiment.run_mp` now works with `multiprocess` when we need a queue.
- Kinematics default values in `navground_coppeliasim`
- Corrected order of `collisions` and `safety_violation` in Python `RecordConfig` constructor (and pickle).

### Changed

- `World::update` now first updates the state of all agents and then the control of all the agents. This simplifies using coupled/centralized behaviors because, at the time of the first agent behavior update, the state of all the other behaviors is already up-to-date.

## [0.3.3] 2024-16-12

This patch release adds more support for Python `Scenario` initializers and fixes few bugs.

### Added

- Experiments now pickle Python probes too.
- Scenarios now pickle Python initializers too. For this, `Scenario` gets a `__dict__` too.
- Added several accessors to `Scenario` groups and inits.
- Exposed `Experiment::RunConfig` to Python

### Fixed

- Corrected single run case in `plot_runs`
- `Experiment.add_group_record_probe` and `Experiment.add_record_probe` have now types that are coherent with accepting factories and do not requires `factory.dtype` anymore, instead reading it from instances once created.
- Fixed `Behavior::get_target_direction` in absolute frame.

### Changed

- `Behavior::get_efficacy` now returns 0 when the target velocity is null.
- `Scenario` inits are now stored as a string-keyed map. `Scenario::add_init` accepts the same argument, creating and returning an incremental (string) key.


## [0.3.2] 2024-29-11

Patch release to fix a bug in `PathTask`.

### Added

- `DummyBehavior` can now be configured to use any `EnvironmentState` to favor its usage to test arbitrary state estimations.

### Fixed

- Fixed an error in `PathTask` and added a warning when `shapely` is not installed.

## [0.3.1] 2024-29-11

Patch release that remove deprecated type hints and add support for the recently released version 2 of moviepy.

### Added

- Added support for latest numpy and moviepy.

### Fixed

- Updated type hints to removed deprecated `typing` import and resolved all errors reported by `mypy --strict` and `ruff` with `flake8-pep585` and `pyupgrade`.
- Fixed that `navground_py schema sim` outputted a schema without registered core classes by moving static definitions of registers to separate cpp files.
- Fixed `--register` argument of `navground_py schema`.

### Changed

- `navground.sim.pyplot_helpers.plot_runs` now hides the axis by default.
- Modified `navground.core.property to use `typing.get_type` instead of eval.

## [0.3.0] 2024-26-11

This release improves usability when extending navground with new components and when validating code:
- we documented all protected virtual methods that are meant to be overriden by sub-classes,
- we simplified and documented how to register a new component,
- we added (JSON-) schemas for all YAML representations and CLI commands to validate YAML string/files.

### Added

- Exposed and documented all virtual methods meant to be specialized in `Python` , in particular all the different sub-methods of `Behavior::compute_cmd`
- Added `core::PI`, `core::HALF_PI` and `core::TWO_PI`
- Added `EnvironmentState` constructor to Python
- Added optional argument to force `Behavior::compute_cmd` to output feasible commands.
- Added `Task::log_event` to simplify sub-classing tasks.
- Added optional arguments to `HasRegister<T>::register_type` to register properties and YAML schema.
- Added build-time information to sim/core libraries and plugins. Libraries now expose when they where built, with which configuration (for now just which floating-point type), and from which git commit. Libraries and plugins now expose also the list of dependencies (limited to navground libraries), with build-time information and load-time information, to check if library/plugins are using newer versions of the navground libraries than the version they where compiled against.
- Added `Scenario::make_world` and `Scenario::bounding_box`
- Added custom svg renderers and support to render quadrotors and robomasters
- Added `start_angle` and `fov` to lidar sensing state
- Added a background doc on the difference between getting a reference or a copy from Pybind11.
- Added doc guides on how to extend navground
- Documented all currently implemented components with videos and examples

### Fixed

- Resolved missing references in the docs, adding also `intersphinx_mapping`.
- Fixed `Behavior::compute_cmd` in case of no target: now calls `cmd_twist_towards_stopping` instead of returning zero.
- `sim.Dataset.push` now accepts different types of scalars without losing precision
- `MotorPIDModulation` now requires `DynamicTwoWheelsDifferentialDriveKinematics`.
- Python navground properties now correctly infer and pass down the correct type and on the C++ side, setters also respect the type.
- Fixed missing arguments and references in the docs.

### Changed

- Restructured the docs (all components have their own file now)
- Renamed `Sensor::prepare` to `Sensor::prepare_state`
- Renamed `Experimental::get_duration_ns` to `Experimental::get_duration`
- Renamed `ExperimentalRun::get_duration_ns` to `ExperimentalRun::get_duration`
- Refactored `pyplot_helper` to increase code reuse.
- The (agent) controller now evaluates the behavior even when no action is active. This enable an (agent) task to operate on behavior targets without passing through the controller.
- Simplified Python interfaces of `core.Buffer`, `core.SensingState`, `sim.Dataset`, and `sim.ExperimentalRun.add_record`: they now group together constructors/methods by accepting optional arguments.  
- `Pose` integration is now exact (i.e., along arc of circles instead of line segments)
- `WheeledKinematics` is now a pure abstract class that adds few interfaces converting twists to wheel speeds but no data. `TwoWheelsDifferentialDriveKinematics` and `FourWheelsOmniDriveKinematics` get their own `wheel_axis` member (renamed from `axis`)
- `Kinematics::get_max_speed` is now virtual while `Kinematics::is_wheeled` is still virtual but no more pure.
- In C++, registered classes get automatically overridden `get_type` and `get_properties`. Replaced static members `type` and `properties` with methods `HasRegister<T>::get_type<C>` and `HasRegister<T>::get_properties<C>`.
- Replaced ``make_property` with several overloads of `Property::make` to simplify defining properties from class methods.
- Refactored the implementation of Python components (behaviors, kinematics, ...) between C++ (Pybind11) and Python
   - replaced Python-defined base-classes with richer Pybind11 base classes
      - added `__init_subclass__` to enable autoregistration
      - pickle protocol uses `__dict__` when available
   - added `<Component>.load` and `<Component>.dump` from Pybind11
   - moved `load_<component>` and `dump` to Python 
   - added `property.py` and `schema.py` with helper methods for registration
- Added Python YAML APIs for `Wall`, `Obstacle`, `Line`, `Disc`, and `Neighbor`.
- Added YAML schema generation and validation as API and CLI (`schema` and `validate`). To support operating with schemas on Python, we added `PyYAML` as required dependency.
- Simplified and uniformed the interfaces of `Scenario::Group` and `Scenario::Init` to use optional seeds as arguments.
- Refined the error models in `OdometryStateEstimation`
- `ExperimentalRun` now stores all fields of target except paths and record the agent own sensing state, not just external sensors. `ExperimentalRun` and `RecordedExperimentalRun`,  `go_to_step` can now set target and sensing state.
- `Agent::update` now uses `Kinematics::feasible_from_current` to compute feasible commands and  check if the agent is stuck only after evaluating the behavior.
- `Agent` exposes `Controller::speed_tolerance` (also as YAML field)
- In most examples in the docs, we now generate the output automatically (like schemas and CLI commands)
- New types of `EnvironmentState` can be now defined (also) in Python.
- Updated Python stubs

### Removed

- Removed `Frame` argument from `Behavior::compute_cmd` (virtual) sub-methods: they are now free to compute a command in any frame. `Behavior::compute_cmd` takes now care of returning a command in the requested frame. 


## [0.2.2] - 2024-07-11

### Added

- Added to `core::Pose2` methods related to rigid transform.
- Exported `NAVGROUND_USES_DOUBLE` cmake option.

### Fixed

- Python plugins are now correctly loaded in the CLI.
- Fixed errors in the documentation.

### Changed

- Separated `Vector2Like` and `Vector2` in the Python stubs

### Removed


## [0.2.1] - 2024-05-11

### Added

- `get_step_to_collision` method to `ExperimentalRun` and `RecordedExperimentalRun`

### Fixed

- The scenario YAML encoding now uses the walls schema like the decoder, and not the line schema.

- Installing `navground_{core|sim}_py` without `ament` now include packages files. 

- `Dataset::as_tensor` now returns a tensor view and no more a copy.

### Changed

- It is now possible to set the stroke color of the Agents' SVG via a decorator.

### Removed


## [0.2.0] - 2024-29-10

### Added

- Targets now have an optional path to follow to reach a pose or position. Behaviors support this path be defining a new virtual method `cmd_twist_along_path` whose default implementation is a form of carrot planner that uses two new parameters `path_tau` (over which time length to converge to the path), and `path_look_ahead` (how far ahead to look when following the path). The equivalent controller actions now have an additional parameter `along_path`.

- Added `PathTask` Python class to follow a path composed by a list of points.

- Behaviors can now overwrite a new virtual method `cmd_twist_towards_pose` to implement more specific control strategies to reach a pose. The default implementation moves straight to the pose and then rotates in place.

- Added functions `to_{relative|absolute}_point` to `core/common.h` to convert the frame of reference of points (not just vectors).

- Exposed additional `core/common.h` functions to Python

- `Buffer` exposes the stride of their multi-dimensional arrays.

- Added `name` to prefix all fields of the data updated by a `Sensor`

- Added wheels for Python 3.13

- Added `no-plugins` option to the CLI commands to disable loading plugins.

- Added `echo` command to load from YAML and then print the YAML representation of an object.

- Added `plugins` command to list loaded plugins.

- Added `OdometryStateEstimation` sensor.

- Added simple `LimitTwistModulation` modulation to clip the twist command.

- Added manual control mode using `follow_manual_command`: the controller will ignore the actual behavior and return the manual command.
### Fixed

- Resetting a sampler with `once=true` now correctly sets its index to 0.

- Recording keys associated to agents (for tasks and sensing) do now correctly make use of the config `use_agent_uid_as_key`.

### Changed

- Renamed `normalize` to `normalize_angle`

- All kinematics now have default values in their constructors and uses infinite to represent unconstrained values, like, e.g., maximal angular speed. Negative values are also interpreted as unconstrained.

- `TwoWheelsDifferentialDriveKinematics` now supports additional (control) limitation in angular, forward and backward speed. It also supports moving backwards, although it is disabled by default for back compatibility.

- Removed const-ness from `Task::prepare` 

- Removed const-ness from `StateEstimation::prepare` and `StateEstimation::update`.

- `LidarStateEstimation` is now more realistic, supporting offset positions and (normal) rangings errors.

### Removed

## [0.1.0] - 2024-27-9

### Added

- This is the first version with wheels **released on PyPi** and github
- Core: add `__main__` to `navground.core` similar to `navground.sim`

### Fixed

### Changed

- Docs and docker files reflect now the different ways we have to install navground (pip and/or build from source) and the different ways the CLI commands are exposed.
- Binder now uses a `requirement.txt` file instead of an custom docker image.
- `navground_py` and `navground` CLI are now more similar. 

### Removed

## [0.0.6] - 2024-26-9

### Added

- The `navground` executable that groups together all `navground_sim` commands.
- The `navground_py` executable that groups together all `navground_sim_py` commands.
- Github actions to build the packages and distribute wheels.

### Fixed

- Switched from the deprecated `pkg_resources` to `importlib`.
- Compilation on Linux by linking to `Threads`
- Docstrings generation now works in Windows too and from virtual envs.
- Avoided that missing docstrings break the whole build.
- Core:
  - behaviors do now make use of agent id when computing the social margin
- Sim:
  - now handle empty datasets correctly.
  - videos frame are now constrained to have even dimensions as required to correctly render them.
  - recorded experiment now report collisions correctly.
### Changed

- Separated the python package `navground_sim_py` from the C++ package `navground_sim`.
- Changed package name from `navground_py` to `navground_core_py`.
- Ament is now optional.
- Update the installation instructions.
- All Python dependencies but `numpy` are now optional for `navground_sim_py`.
- Replaced of C math functions with their C++ stdlib equivalent.
- Core:
  - speeded up collision computation, avoiding unnecessary conversions.
- Sim:
  - recording the initial state of the world (as YAML) is now optional
  - using `multiprocessing` is now an opt-in.

### Removed

## [0.0.5] - 2024-20-8

### Added


- Core:

  - algebraic and geometric operators to Disc and Neighbor
  - added custom YAML serialization/deserialization to registered subclasses (C++ and Python)
  - behavior modulations
    - acceleration limiting modulation
    - motor PID modulation
  - behavior tag manipulation from Python
  - dynamic two-wheeled diff drive kinematics

- Sim:

  - Eigen tensor view of datasets
  - jumping to time steps in recorded runs
  - user customizable World termination criteria
  - `World` bounds property
  - grid, agent following, rotation and trimming to visualization/videos
  - support to make videos from simulated runs
  - python (sub) modules for notebook and pyplot
  - exposed random generator (seed) in Python
  - sensor combination and boundary sensor
  - recording sensor readings and neighbors
  - experiment init callback
  - method to extract collision "events"

- Python:
  - stubs for core and sim
  - increased pickle support

### Fixed

  - Corrected (registered) Python sub-classes pickling
  - Lines were sometimes ignored by ORCA
  - Replaced implicit zero eigen vectors with explicit `Vector2::Zero()`` calls

### Changed

- Core:

  - improved ORCA: switched to most recent library version, new options, exposed ORCA lines, neighbor computation aligned to RVO2 implementation
  - improved HRVO: new options and cleaned up
  - improved SocialForce: exposed options
  - it is now possible to instantiate "empty" behaviors from YAML
  - refactored `Behavior::compute_cmd` into public not virtual class and protected virtual internal implementation

- Sim:

  - group number is now a random variable
  - function to sample discs
  - lattice implementation does not use ghosts anymore
  - refactored World preparation and validity checks
  - requires now `multiprocess` instead of `multiprocessing`
  - added option to report nearest point instead of center  and id to `DiscsStateEstimation`
  - wall/obstacle YAML include Line/disc as an child now
  - corrected collision with walls
  - scenario properties are now random variables too.
  - experiments now stores Python probes
  - samplers reset seed is now optional

### Removed

## [0.0.4] - 2024-1-4

### Added

- All:
  - support for Windows and MSVC
  - simplified installation using VCS
  - colcon deps and config files
  - pickle serialization via YAML

- Docs
  - how to use probes

- Sim:
  - waypoints task now supports random order and dynamically changing waypoints
  - discs state estimation now supports more parameters
  - added an option to retrieve the runs when running a multi-process experiment and saving them to a single HFD5 file
  - datasets
  - methods to remove agents from a world
  - function to open an HTML view

- CoppeliaSim:
  - properties accessors
  - adding/removing agents


### Fixed

- YAML-CPP target
- CSS style so that real time HTML visualization works in all major browsers
- Snap twists to zero when dumping World to YAML, else the YAML may contain invalid numbers.
- Silenced moviepy
- Moved registration to compiled files to support MSVC which does not like complex inline initializations 

### Changed

- All:
  - `@registered_property` to  `@property + @register`
  - C++ plugins uses now the ament index and do not require setting env variables anymore.

- Core:
  - removed optionals from social margin API.

- Sim: 
  - moved random generator to `World`. 
  - separated data ("records") from data recorders ("probes")
  - we now have three classes of probes: `Probe`, `RecordProve` (1 dataset), `GroupRecordProbe` (a map of datasets). They are defined by three callbacks to prepare, update, finalize an experimental run.
  - moved notebook view functions to separate module.
 
- CoppeliaSim:
  - now uses CoppeliaSim handles instead of navground UID as keys

### Removed

- Sim: 
  - do not store anymore number and indices of agents in `ExperimentalRun` but compute them on the fly.


## [0.0.3] - 2024-12-1

### Added

- All:
  - added cmake option and C macro `NAVGROUND_USES_DOUBLE` to use double instead of floats. It is disabled by default.

- Core:
  - added `Buffer` and `SensingState` to use homogeneous multi-dimensional array as environmental states.
  - added deprecated names to properties
  - added deadlocked/stuck 
  - add efficacy

- Sim:
  - added `Lidar` and `Discs` State estimations
  - added agent `color`
  - added property `update_static_obstacles` to `BoundedStateEstimation`
  - added the possibility to record custom data during experiments
  - added support to run experiment in parallel.
  - added class to load recorded experiment.
  - added capability to render worlds and record videos
  - added `runs` and `run_index` params to the `run[_py]` executables
  - added optional `tqdm` progress bar to simulations.
  - added displaying deadlocks, collisions, and custom decoration in UI

- CoppeliaSim:
  - added support for CoppeliaSim 4.6

- Examples:
  - added examples for custom recordings
  - added example for custom decoration
  
### Fixed

- Sim:
  - competed `World::get_static_obstacles_in_region`

### Changed

- Core:
  - changed `Collisions` to use `std::valarray` and split angles/ranges

- Sim:
  - changed `range_of_view` to `range`
  - moved to optional seed for `Scenario::init_world`
  - refactored `Trace` into 2 separate classes, `ExperimentalRun` that holds the data, and `Probe` that records data.
  - `Experiment` can now store multiple runs, not just the last.
  - Each world has now its own random generator

### Removed

## [0.0.2] - 2023-1-12

### Added

- Sim:
  - `run_until` and callbacks to World
  - Task logging
  - replay
  - added `once` parameter to sample only once per run

- CoppeliaSim:
  - support for CoppeliaSim 4.5
  - recording experiments in CoppeliaSim
  - support for externally controlled agents in CoppeliaSim

- Docs:
  - experiment tutorial
  - scenarios' documentation

- Support for clang15

### Fixed

- HL relaxation.

### Changed

- HL behavior when overlapping safety margin
- Pass optional seed to `Scenario::init_world`
- An additional `state` argument to the protected virtual interface of `StateEstimation::update`.
- Various other changes to the internal interface.

### Removed

## [0.0.1] - 2023-05-05

### Added

- Initial release
<|MERGE_RESOLUTION|>--- conflicted
+++ resolved
@@ -22,12 +22,9 @@
 - Added `Target` angular direction.
 - Added additional `Behavior` target helpers and extended `ignore_tolerance` argument to existing helpers: the treatment of the angular and planar components is now symmetric.
 - Added [limited] Scenario accessors to property samplers.
-<<<<<<< HEAD
+- Enabled explicitly setting properties type name in Python.
 - Added world-specific and default rendering configuration, which provides defaults for all rendering functions. This way, e.g., a scenario can specify world-specific extra for the worlds it creates.
 - Added `World._repr_svg_` to implicitly display worlds as SVG in jupyter.
-=======
-- Enabled explicitly setting properties type name in Python.
->>>>>>> afba7443
 
 ### Fixed
 
