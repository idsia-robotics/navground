/**
 * @author Jerome Guzzi - <jerome@idsia.ch>
 *
 */

#ifndef NAVGROUND_SIM_PROBE_H_
#define NAVGROUND_SIM_PROBE_H_

#include <highfive/H5File.hpp>

#include "navground/core/types.h"
#include "navground/sim/dataset.h"
#include "navground/sim/state_estimations/sensor.h"
#include "navground/sim/world.h"
#include "navground_sim_export.h"

namespace navground::sim {

class ExperimentalRun;

/**
 * @brief      The base class for all probes.
 *
 * Probes are callbacks called at the begin, at the end,
 * and during each simulation step of an \ref ExperimentalRun.
 *
 * Concrete classes should overwrite \ref prepare, \ref update, and/or \ref
 * finalize as the base class does nothing.
 */
class NAVGROUND_SIM_EXPORT Probe {
 public:
  Probe() {}
  virtual ~Probe() = default;
  /**
   * @brief      Called at the begin of a simulation run.
   *
   * @param[in]  run The run
   */
  virtual void prepare(ExperimentalRun *) {}
  /**
   * @brief      Called at each simulation step
   *
   * @param[in]  run The run
   */
  virtual void update(ExperimentalRun *) {}
  /**
   * @brief      Called at end of a simulation run
   *
   * @param[in]  run The run
   */
  virtual void finalize(ExperimentalRun *) {}
};

/**
 * @brief      Base class for probes that records numerical
 *             data on a single dataset, possibly to be saved
 *             in HDF5.
 *
 * Subclasses are expected to overwrite \ref Probe::update, \ref get_shape
 * and to redefine \ref Type.
 *
 */
class NAVGROUND_SIM_EXPORT RecordProbe : public Probe {
 public:
  /**
   * The type of data to record. Subclasses must define their own type for
   * \ref ExperimentalRun::add_record_probe<T> to work with them.
   */
  using Type = ng_float_t;

  /**
   * @brief      The constructor
   *
   * @private
   *
   * @param[in]  data  The data
   */
  explicit RecordProbe(std::shared_ptr<Dataset> _data) : Probe(), data(_data) {}

  /**
   * @brief      Gets the item shape that the record should use,
   * see \ref Dataset::set_item_shape.
   *
   * Subclasses should overwrite it to configure their records.
   *
   * @param[in]  world  The world being simulated
   *
   * @return     The shape
   */
  virtual Dataset::Shape get_shape(const World &world) const { return {}; }

  /**
   * @private
   */
  void prepare(ExperimentalRun *) override;

  /**
   * The recorded data
   */
  std::shared_ptr<Dataset> data;
};

/**
 * @brief      Base class for probes that record a group of datasets,
 *             possibly to be saved in HDF5. Records are keyed by strings.
 *
 * Subclasses are expected to overwrite \ref Probe::update, \ref get_shapes
 * and to redefine \ref Type.
 */
class NAVGROUND_SIM_EXPORT GroupRecordProbe : public Probe {
 public:
  /**
   * The type of data to record. Subclasses must define their own type for
   * \ref ExperimentalRun::add_group_record_probe<T> to work with them.
   */

  /**
   * Generates dataset for a given key
   */
  using Factory =
      std::function<std::shared_ptr<Dataset>(const std::string &key)>;

  /**
   * A map of shapes.
   */
  using ShapeMap = std::map<std::string, Dataset::Shape>;

  /**
   * @brief      Gets the item shapes that the records should use,
   * see \ref Dataset::set_item_shape.
   *
   * Subclasses should overwrite it to configure their records.
   *
   * @param[in]  world  The world being simulated
   *
   * @return     The shapes
   */
  virtual ShapeMap get_shapes(const World &world) const { return {}; }

  /**
   * @private
   */
  void prepare(ExperimentalRun *) override;

  /**
   * @brief      Gets the recorded data,
   * possibly after instanting a dataset if none is yet associated to the key.
   *
   * @param[in]  key   The key
   *
   * @return     The data.
   */
  std::shared_ptr<Dataset> get_data(const std::string &key) {
    if (!_data.count(key)) {
      _data[key] = _factory(key);
    }
    return _data[key];
  }

  /**
   * @private
   */
  inline static const Factory default_factory = [](const std::string &) {
    return nullptr;
  };

  /**
   * @brief      Constructor
   *
   * @private
   *
   * @param[in]  factory  The datasets generator
   */
  explicit GroupRecordProbe(std::optional<Factory> factory = std::nullopt)
      : Probe(), _factory(factory.value_or(default_factory)), _data() {}

  /**
   * @brief      Sets the datasets generator.
   *
   * @private
   *
   * @param[in]  factory  The factory
   */
  void set_factory(Factory factory) { _factory = factory; }

 private:
  Factory _factory;
  /**
   * The recorded data
   */
  std::map<std::string, std::shared_ptr<Dataset>> _data;
};

/**
 * @brief      A concrete probe to record readings from a specific sensor.
 *
 */
class NAVGROUND_SIM_EXPORT SensingProbe : public Probe {
 public:

  using Data = std::map<unsigned, std::map<std::string, std::shared_ptr<Dataset>>>;

  explicit SensingProbe(const std::string name = "sensing",
                        const std::shared_ptr<Sensor> &sensor = nullptr,
                        const std::vector<unsigned> &agent_indices = {})
      : Probe(),
        _data(),
        _sensor(sensor),
        _states(),
        _agent_indices(agent_indices),
        _name(name) {}

  /**
   * @brief      Gets the stored sensor readings, indexed by UID or index.
   *
   * @return     The data.
   */
  const std::map<unsigned, std::map<std::string, std::shared_ptr<Dataset>>> &get_data() const {
    return _data;
  }

  /**
   * @private
   */
  void prepare(ExperimentalRun *) override;

  /**
   * @private
   */
<<<<<<< HEAD
  void update(ExperimentalRun *run) override;
=======
  const Data & get_data() const {
    return _data;
  }
>>>>>>> c7c4d7fe

 private:
  Data _data;
  std::shared_ptr<Sensor> _sensor;
  std::map<unsigned, core::SensingState> _states;
  std::vector<unsigned> _agent_indices;
  std::string _name;
};

}  // namespace navground::sim

#endif /* end of include guard: NAVGROUND_SIM_PROBE_H_ */<|MERGE_RESOLUTION|>--- conflicted
+++ resolved
@@ -227,13 +227,16 @@
   /**
    * @private
    */
-<<<<<<< HEAD
   void update(ExperimentalRun *run) override;
-=======
+
+  /**
+   * @brief      Gets the stored sensor readings, indexed by UID or index.
+   *
+   * @return     The data.
+   */
   const Data & get_data() const {
     return _data;
   }
->>>>>>> c7c4d7fe
 
  private:
   Data _data;
