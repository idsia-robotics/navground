#ifndef NAVGROUND_CORE_PY_REGISTER_H
#define NAVGROUND_CORE_PY_REGISTER_H

#include <pybind11/pybind11.h>
#include <pybind11/pytypes.h>

#include "navground/core/property.h"
#include "navground/core/register.h"
#include "navground/core_py/property.h"
#include "navground/core_py/yaml.h"

namespace py = pybind11;

using navground::core::HasProperties;
using navground::core::HasRegister;
using navground::core::Properties;
using navground::core::Property;

#define OVERRIDE_DECODE                                                        \
  py::function py_decode() const override {                                    \
    return py::get_override(this, "decode");                                   \
  }
#define OVERRIDE_ENCODE                                                        \
  py::function py_encode() const override {                                    \
    return py::get_override(this, "encode");                                   \
  }

inline std::string py_type_name(const py::object &cls) {
  return cls.attr("__module__").cast<std::string>() + "." +
         cls.attr("__name__").cast<std::string>();
}

inline std::map<std::string, Property>
make_properties_py(const py::object &cls, const std::string &owner = "") {
  std::string owner_type_name;
  if (owner.size()) {
    owner_type_name = py_type_name(cls);
  } else {
    owner_type_name = owner;
  }
  const auto py_property = py::module_::import("builtins").attr("property");
  const bool disable_type_safety =
      !py::module_::import("os")
           .attr("environ")
           .attr("get")("NAVGROUND_DISABLE_PY_PROPERTY_COERCION")
           .is_none();
  const auto isinstance = py::module_::import("builtins").attr("isinstance");
  std::map<std::string, Property> ps;
  for (auto &item : cls.attr("__dict__").cast<py::dict>()) {
    py::object v = py::cast<py::object>(item.second);
    if (isinstance(v, py_property).cast<bool>() && py::hasattr(v, "fget")) {
      const auto fget = v.attr("fget");
      if (py::hasattr(fget, "__default_value__")) {
        const auto name = item.first.cast<std::string>();
        const auto scalar_type =
            fget.attr("__scalar_type__").cast<std::string>();
        const bool is_vector = fget.attr("__is_list__").cast<bool>();
        const auto suggested_default_value =
            fget.attr("__default_value__").cast<Property::Field>();
<<<<<<< HEAD
        const auto default_value =
            convert_py(suggested_default_value, scalar_type, is_vector);
=======
        const auto convert = get_converter(scalar_type, is_vector);
        if (!convert) {
          std::cerr << "Invalid type " << scalar_type << " for property "
                    << name << std::endl;
          continue;
        }
        const auto default_value = (*convert)(suggested_default_value);
>>>>>>> afba7443
        if (!default_value) {
          std::cerr << "Invalid default value " << suggested_default_value
                    << " for property " << name << std::endl;
          continue;
        }
        const auto desc = fget.attr("__desc__").cast<std::string>();
        const auto deprecated_names =
            fget.attr("__deprecated_names__").cast<std::vector<std::string>>();
        const auto schema =
            fget.attr("__schema__").cast<std::optional<py::function>>();
        const auto type_safe =
            disable_type_safety || fget.attr("__type_safe__").cast<bool>();
        const auto fset = v.attr("fset");
        if (!fset.is_none() && !type_safe) {
<<<<<<< HEAD
          v = py_property(fget, safe_setter(fset, scalar_type, is_vector),
                          v.attr("fdel"), fget.attr("__doc__"));
          py::setattr(cls, item.first, v);
        }
        auto property = make_property_with_py_property(
            v, *default_value, desc, schema, deprecated_names);
=======
          v = py_property(fget, safe_setter(fset, *convert), v.attr("fdel"),
                          fget.attr("__doc__"));
          py::setattr(cls, item.first, v);
        }
        auto property = make_property_with_py_property(
            v, *default_value, *convert, desc, schema, deprecated_names);
>>>>>>> afba7443
        property.owner_type_name = owner_type_name;
        ps.emplace(name, std::move(property));
      }
    }
  }
  return ps;
}

template <typename T>
struct PyHasRegister : virtual public navground::core::HasRegister<T> {
  /* Inherit the constructors */
  using navground::core::HasRegister<T>::HasRegister;
  using Factory = py::object;
  // using navground::core::HasRegister<T>::get_type;
  using navground::core::HasRegister<T>::type_properties;
  using navground::core::HasRegister<T>::type_schema;
  using C = py::object;
  // using navground::core::HasRegister<T>::get_properties;

  // TODO(Jerome): may be unsafe ...
  // pybind11 does guard the GIL when calling python functions
#if 0
  void decode(const YAML::Node &node) override {
    auto fn = py_decode();
    if (fn) {
      YAML::Emitter out;
      out << node;
      const auto value = std::string(out.c_str());
      fn(value);
    }
  }

  void encode(YAML::Node &node) const override {
    auto fn = py_encode();
    if (fn) {
      const py::object py_value = fn();
      const std::string value = py_value.cast<std::string>();
      if (value.size()) {
        const YAML::Node data = YAML::Load(value);
        for (const auto &kv : data) {
          node[kv.first] = kv.second;
        }
      }
    }
  };

#else
  void decode(const YAML::Node &node) override {
    auto fn = py_decode();
    if (fn) {
      fn(YAML::to_py(node));
    }
  }

  void encode(YAML::Node &node) const override {
    auto fn = py_encode();
    if (fn) {
      const py::object obj = fn(YAML::to_py(node));
      if (!obj.is_none()) {
        node = YAML::from_py(obj);
      }
    }
  };
#endif

  virtual py::function py_decode() const { return py::function(); }

  virtual py::function py_encode() const { return py::function(); }

  inline static std::map<std::string, Factory> factory = {};
  inline static std::map<std::string, py::object> schema = {};

  static void register_type_py(const std::string &name, const py::object &cls) {
    // if (factory.count(name)) {
    //   std::cerr << "Type " << name << " already registered" << std::endl;
    // }
    factory[name] = cls;
    cls.attr("_type") = name;
    type_properties()[name] = Properties{};
  }

  static std::string get_class_type(const py::object &cls) {
    if (py::hasattr(cls, "_type")) {
      return cls.attr("_type").cast<std::string>();
    }
    py::object obj = cls();
    if (py::hasattr(obj, "type")) {
      return obj.attr("type").cast<std::string>();
    }
    return "";
  }

  // static void set_schema_py(const std::string &name,
  //                           const py::function &schema_fn) {
  //   schema[name] = schema_fn;
  //   type_schema()[name] = [schema_fn](YAML::Node &node) {
  //     auto obj = YAML::to_py(node);
  //     schema_fn(obj);
  //     node = YAML::from_py(obj);
  //   };
  // }

  static std::vector<std::string> types() {
    std::vector rs = HasRegister<T>::types();
    for (const auto &[k, v] : factory)
      rs.push_back(k);
    return rs;
  }

  static py::object make_type(const std::string &name) {
    if (factory.count(name)) {
      return factory[name].attr("__call__")();
    }
    try {
      const auto obj = HasRegister<T>::make_type(name);
      return py::cast(obj);
    } catch (const std::exception &e) {
      std::cerr << e.what() << std::endl;
      return py::none();
    }
  }

  template <typename S>
  static py::object make_subtype(const std::string &name) {
    if (factory.count(name)) {
      return factory[name].attr("__call__")();
    }
    try {
      const auto obj =
          std::dynamic_pointer_cast<S>(HasRegister<T>::make_type(name));

      return py::cast(obj);
    } catch (const std::exception &e) {
      std::cerr << e.what() << std::endl;
      return py::none();
    }
  }

  static bool has_type(const std::string &name) {
    return factory.count(name) || HasRegister<T>::has_type(name);
  }

  static void add_properties_py(const std::string &type,
                                const Properties &properties) {
    for (const auto &[k, v] : properties) {
      type_properties()[type][k] = v;
    }
  }

  static void register_properties_py(const py::object &cls) {
    if (!py::hasattr(cls, "_type")) {
      std::cerr << "Python class not registered yet" << std::endl;
      return;
    }
    const auto properties = make_properties_py(cls);
    std::string type = cls.attr("_type").cast<std::string>();
    add_properties_py(type, properties);
  }

  static void register_schema_py(const py::object &cls) {
    if (!py::hasattr(cls, "_type")) {
      std::cerr << "Python class not registered yet" << std::endl;
      return;
    }
    std::string type = cls.attr("_type").cast<std::string>();
    const auto py_staticmethod =
        py::module_::import("builtins").attr("staticmethod");
    const auto isinstance = py::module_::import("builtins").attr("isinstance");
    for (auto &item : cls.attr("__dict__").cast<py::dict>()) {
      const py::object v = py::cast<py::object>(item.second);
      if (isinstance(v, py_staticmethod).cast<bool>() &&
          py::hasattr(v, "__is_schema__")) {
        // py::print("Setting schema for type", type);
        // set_schema_py(type, v);
        schema[type] = v;
        type_schema()[type] = YAML::from_schema_py(v);
      }
    }
  }

  // static void
  // add_property_py(const std::string &type, const std::string &owner,
  //                 const std::string &name, const py::object &py_property,
  //                 const Property::Field &default_value,
  //                 const std::string &description = "",
  //                 const std::optional<py::function> &schema = std::nullopt,
  //                 const std::vector<std::string> &deprecated_names = {}) {
  //   Property p = make_property_with_py_property(
  //       py_property, default_value, description, schema, deprecated_names);
  //   p.owner_type_name = owner;
  //   type_properties()[type][name] = std::move(p);
  // }

  std::string get_type() const override {
    try {
      auto value = py::cast(this).attr("_type");
      return value.template cast<std::string>();
    } catch (const std::exception &) {
    }
    const auto type = HasRegister<T>::get_type();
    if (!type.empty()) {
      return type;
    }
    return "";
  }
};

template <typename T>
void declare_register(py::module &m, const std::string &typestr) {
  using Register = HasRegister<T>;
  using PyRegister = PyHasRegister<T>;
  std::string pyclass_name = typestr + std::string("Register");
  py::class_<Register, PyRegister, std::shared_ptr<Register>>(
      m, pyclass_name.c_str())
      .def_property_readonly_static(
          "__init_subclass__",
          [](py::object &cls) {
            return py::cpp_function([cls](const py::kwargs &kwargs) {
              if (kwargs.contains("name")) {
                const std::string name = py::cast<std::string>(kwargs["name"]);
                // py::print("will register", cls, "with name", name);
                PyRegister::register_type_py(name, cls);
                PyRegister::register_properties_py(cls);
                PyRegister::register_schema_py(cls);
                if (kwargs.contains("include_properties_of")) {
                  const auto owner = py_type_name(cls);
                  const auto issubclass =
                      py::module_::import("builtins").attr("issubclass");
                  const auto types =
                      py::cast<py::list>(kwargs["include_properties_of"]);
                  for (const auto type : types) {
                    if (py::isinstance<py::str>(type)) {
                      const auto &properties = PyRegister::type_properties().at(
                          py::cast<std::string>(type));
                      PyRegister::add_properties_py(name, properties);
                    } else if (py::cast<bool>(issubclass(cls, type))) {
                      const auto type_name =
                          PyRegister::get_class_type(type.cast<py::object>());
                      if (type_name.size()) {
                        const auto &properties =
                            PyRegister::type_properties().at(type_name);
                        PyRegister::add_properties_py(name, properties);
                      } else {
                        const auto properties = make_properties_py(
                            py::cast<py::object>(type), owner);
                        PyRegister::add_properties_py(name, properties);
                      }
                    }
                  }
                  // const auto types = py::cast<std::vector<std::string>>(
                  //     kwargs["include_properties_of"]);
                  // for (const auto &type : types) {
                  //   const auto &properties =
                  //       PyRegister::type_properties().at(type);
                  //   PyRegister::add_properties_py(name, properties);
                  // }
                }
              }
            });
          })
      // .def_static("_add_property", &PyRegister::add_property_py,
      //             py::arg("type"), py::arg("name"), py::arg("property"),
      //             py::arg("default_value"), py::arg("description") = "",
      //             py::arg("deprecated_names") = std::vector<std::string>())
      .def_property(
          "type", [](PyRegister *obj) { return obj->get_type(); }, nullptr,
          "The name associated to the type of an object"
          // DOC(navground, core, HasRegister, property_type)
          )
      .def_property(
          "properties", [](PyRegister *obj) { return obj->get_properties(); },
          nullptr, "The registered properties"
          // DOC(navground, core, HasRegister, property_properties)
          )
      .def_property_readonly_static(
          "class_type",
          [](py::object cls) { return PyRegister::get_class_type(cls); }, R"doc(
The name associated to a registered class

Class property corresponding to instance property ``type``. 
)doc")
      .def_property_readonly_static(
          "types", [](py::object /* self */) { return PyRegister::types(); })
      .def_property_readonly_static(
          "type_properties",
          [](py::object /* self */) { return PyRegister::type_properties(); })
      .def_static("make_type", &PyRegister::make_type, py::arg("name"), R"doc(
Create an object of a sub-class selected by name.

:param type:
    The associated type name.

:return:
    An object of a registered sub-class or ``None`` in case the desired name is not found.)doc")
      .def_static("has_type", &PyRegister::has_type, py::arg("name"), R"doc(
Check whether a type name has been registered.

:param type:
    The associated type name.

:return:
    True if the type name has been registered.)doc")
      .def_static("schema", &YAML::component_schema_py<T>,
                  py::arg("reference_register_schema") = true,
                  py::arg("type") = std::nullopt,
                  YAML::component_schema_py_doc())
      .def_static("register_schema", &YAML::register_schema_py<T>,
                  YAML::register_schema_py_doc())
      .def("dump", &YAML::dump<T>, YAML::dump_doc());
  // .def_static("_register_type", &PyRegister::register_type_py,
  //             py::arg("name"), py::arg("cls"))
  // .def_static("_register_schema", &PyRegister::register_schema_py,
  //             py::arg("name"), py::arg("schema"))
  // .def_property_readonly_static(
  //     "add_properties",
  //     [](py::object &cls) {
  //       const auto type = cls.attr("_type").cast<std::string>();
  //       return py::cpp_function([type](const Properties &properties) {
  //         PyRegister::add_properties_py(type, properties);
  //       });
  //     })
  // .def_property_readonly_static(
  //     "add_properties_of_type", [](py::object &cls) {
  //       const auto type = cls.attr("_type").cast<std::string>();
  //       return py::cpp_function([type](const std::string &other_type) {
  //         const auto &properties =
  //             PyRegister::type_properties().at(other_type);
  //         PyRegister::add_properties_py(type, properties);
  //       });
  //     });
}

#endif // NAVGROUND_CORE_PY_REGISTER_H<|MERGE_RESOLUTION|>--- conflicted
+++ resolved
@@ -57,10 +57,6 @@
         const bool is_vector = fget.attr("__is_list__").cast<bool>();
         const auto suggested_default_value =
             fget.attr("__default_value__").cast<Property::Field>();
-<<<<<<< HEAD
-        const auto default_value =
-            convert_py(suggested_default_value, scalar_type, is_vector);
-=======
         const auto convert = get_converter(scalar_type, is_vector);
         if (!convert) {
           std::cerr << "Invalid type " << scalar_type << " for property "
@@ -68,7 +64,6 @@
           continue;
         }
         const auto default_value = (*convert)(suggested_default_value);
->>>>>>> afba7443
         if (!default_value) {
           std::cerr << "Invalid default value " << suggested_default_value
                     << " for property " << name << std::endl;
@@ -83,21 +78,12 @@
             disable_type_safety || fget.attr("__type_safe__").cast<bool>();
         const auto fset = v.attr("fset");
         if (!fset.is_none() && !type_safe) {
-<<<<<<< HEAD
-          v = py_property(fget, safe_setter(fset, scalar_type, is_vector),
-                          v.attr("fdel"), fget.attr("__doc__"));
-          py::setattr(cls, item.first, v);
-        }
-        auto property = make_property_with_py_property(
-            v, *default_value, desc, schema, deprecated_names);
-=======
           v = py_property(fget, safe_setter(fset, *convert), v.attr("fdel"),
                           fget.attr("__doc__"));
           py::setattr(cls, item.first, v);
         }
         auto property = make_property_with_py_property(
             v, *default_value, *convert, desc, schema, deprecated_names);
->>>>>>> afba7443
         property.owner_type_name = owner_type_name;
         ps.emplace(name, std::move(property));
       }
